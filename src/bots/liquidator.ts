import {
	BN,
	convertToNumber,
	DriftClient,
	User,
	isVariant,
	BASE_PRECISION,
	PRICE_PRECISION,
	QUOTE_PRECISION,
	PerpPosition,
	UserMap,
	ZERO,
	getTokenAmount,
	SpotPosition,
	PerpMarketAccount,
	SpotMarketAccount,
	QUOTE_SPOT_MARKET_INDEX,
	calculateClaimablePnl,
	calculateMarketAvailablePNL,
	SerumFulfillmentConfigMap,
	initialize,
	DriftEnv,
	getMarketOrderParams,
	findDirectionToClose,
	getSignedTokenAmount,
	standardizeBaseAssetAmount,
	TEN_THOUSAND,
	WrappedEvent,
	PositionDirection,
	BulkAccountLoader,
} from '@drift-labs/sdk';
import { E_ALREADY_LOCKED, Mutex, tryAcquire } from 'async-mutex';

import { PrometheusExporter } from '@opentelemetry/exporter-prometheus';
import {
	ExplicitBucketHistogramAggregation,
	InstrumentType,
	MeterProvider,
	View,
} from '@opentelemetry/sdk-metrics-base';
import {
	Meter,
	ObservableGauge,
	BatchObservableResult,
	Histogram,
} from '@opentelemetry/api-metrics';

import { logger } from '../logger';
import { Bot } from '../types';
import { RuntimeSpec, metricAttrFromUserAccount } from '../metrics';
import { webhookMessage } from '../webhook';
import { getErrorCode } from '../error';

require('dotenv').config();
const WEBHOOK_URL_LIQUIDATOR = process.env.WEBHOOK_URL_LIQUIDATOR;
const WEBHOOK_URL = process.env.WEBHOOK_URL;

<<<<<<< HEAD
=======
require('dotenv').config();
const WEBHOOK_URL_LIQUIDATOR = process.env.WEBHOOK_URL_LIQUIDATOR;
const WEBHOOK_URL = process.env.WEBHOOK_URL;

>>>>>>> 06c17bf6
const USER_MAP_RESYNC_COOLDOWN_SLOTS = 50;

const errorCodesToSuppress = [
	6004, // Error Number: 6004. Error Message: Sufficient collateral.
];

function calculateSpotTokenAmountToLiquidate(
	driftClient: DriftClient,
	liquidatorUser: User,
	liquidateePosition: SpotPosition,
	MAX_POSITION_TAKEOVER_PCT_OF_COLLATERAL: BN,
	MAX_POSITION_TAKEOVER_PCT_OF_COLLATERAL_DENOM: BN
): BN {
	const spotMarket = driftClient.getSpotMarketAccount(
		liquidateePosition.marketIndex
	);

	const tokenPrecision = new BN(10 ** spotMarket.decimals);

	const oraclePrice = driftClient.getOracleDataForSpotMarket(
		liquidateePosition.marketIndex
	).price;
	const collateralToSpend = liquidatorUser
		.getFreeCollateral()
		.mul(PRICE_PRECISION)
		.mul(MAX_POSITION_TAKEOVER_PCT_OF_COLLATERAL)
		.mul(tokenPrecision);
	const tokenAmountToLiquidate = collateralToSpend.div(
		oraclePrice
			.mul(QUOTE_PRECISION)
			.mul(MAX_POSITION_TAKEOVER_PCT_OF_COLLATERAL_DENOM)
	);

	const liquidateeTokenAmount = getTokenAmount(
		liquidateePosition.scaledBalance,
		spotMarket,
		liquidateePosition.balanceType
	);

	if (tokenAmountToLiquidate.gt(liquidateeTokenAmount)) {
		return liquidateeTokenAmount;
	} else {
		return tokenAmountToLiquidate;
	}
}

function findBestSpotPosition(
	driftClient: DriftClient,
	liquidatorUser: User,
	spotPositions: SpotPosition[],
	isBorrow: boolean,
	positionTakerOverPctNumerator: BN,
	positionTakerOverPctDenominator: BN
): [number, BN] {
	let bestIndex = -1;
	let bestAmount = ZERO;
	let currentAstWeight = 0;
	let currentLibWeight = Number.MAX_VALUE;

	for (const position of spotPositions) {
		if (position.scaledBalance.eq(ZERO)) {
			continue;
		}

		if (
			(isBorrow && isVariant(position.balanceType, 'deposit')) ||
			(!isBorrow && isVariant(position.balanceType, 'borrow'))
		) {
			continue;
		}

		const spotMarket = driftClient.getSpotMarketAccount(position.marketIndex);
		const tokenAmount = calculateSpotTokenAmountToLiquidate(
			driftClient,
			liquidatorUser,
			position,
			positionTakerOverPctNumerator,
			positionTakerOverPctDenominator
		);

		if (isBorrow) {
			if (spotMarket.maintenanceLiabilityWeight < currentLibWeight) {
				bestAmount = tokenAmount;
				bestIndex = position.marketIndex;
				currentAstWeight = spotMarket.maintenanceAssetWeight;
				currentLibWeight = spotMarket.maintenanceLiabilityWeight;
			}
		} else {
			if (spotMarket.maintenanceAssetWeight > currentAstWeight) {
				bestAmount = tokenAmount;
				bestIndex = position.marketIndex;
				currentAstWeight = spotMarket.maintenanceAssetWeight;
				currentLibWeight = spotMarket.maintenanceLiabilityWeight;
			}
		}
	}

	return [bestIndex, bestAmount];
}

async function liqPerpPnl(
	driftClient: DriftClient,
	user: User,
	perpMarketAccount: PerpMarketAccount,
	usdcAccount: SpotMarketAccount,
	sdkCallDurationHistogram: Histogram,
	liquidateePosition: PerpPosition,
	depositMarketIndextoLiq: number,
	depositAmountToLiq: BN,
	borrowMarketIndextoLiq: number,
	borrowAmountToLiq: BN
) {
	if (liquidateePosition.quoteAssetAmount.gt(ZERO)) {
		const claimablePnl = calculateClaimablePnl(
			perpMarketAccount,
			usdcAccount,
			liquidateePosition,
			this.driftClient.getOracleDataForPerpMarket(
				liquidateePosition.marketIndex
			)
		);

		let frac = new BN(100000000);
		if (claimablePnl.gt(ZERO)) {
			frac = BN.max(
				liquidateePosition.quoteAssetAmount.div(claimablePnl),
				new BN(1)
			);
		}

		if (frac.lt(new BN(100000000))) {
			//const start = Date.now();
			driftClient
				.liquidateBorrowForPerpPnl(
					user.userAccountPublicKey,
					user.getUserAccount(),
					liquidateePosition.marketIndex,
					borrowMarketIndextoLiq,
					borrowAmountToLiq.div(frac)
				)
				.then((tx) => {
					logger.info(
						`liquidateBorrowForPerpPnl for userAccount ${user.userAccountPublicKey.toBase58()} on market ${
							liquidateePosition.marketIndex
						} tx: ${tx}`
					);
					webhookMessage(
						`[${
							this.name
						}]: liquidateBorrowForPerpPnl for userAccount ${user.userAccountPublicKey.toBase58()} on market ${
							liquidateePosition.marketIndex
						} tx: ${tx}`
						,WEBHOOK_URL_LIQUIDATOR
					);
				})
				.catch((e) => {
					logger.error(
						`Error in liquidateBorrowForPerpPnl for userAccount ${user.userAccountPublicKey.toBase58()} on market ${
							liquidateePosition.marketIndex
						}`
						,WEBHOOK_URL_LIQUIDATOR
					);
					logger.error(e);
					const errorCode = getErrorCode(e);
					if (!errorCodesToSuppress.includes(errorCode)) {
						webhookMessage(
							`[${
								this.name
							}]: :x: error in liquidateBorrowForPerpPnl for ${user.userAccountPublicKey.toBase58()} on market ${
								liquidateePosition.marketIndex
							}:\n${e.logs ? (e.logs as Array<string>).join('\n') : ''}\n${
								e.stack ? e.stack : e.message
							}`
							,WEBHOOK_URL_LIQUIDATOR
					);
					}
				})
				/*.finally(() => {
					sdkCallDurationHistogram.record(Date.now() - start, {
						method: 'liquidateBorrowForPerpPnl',
					});
				})*/;
		} else {
			logger.info(
				`claimablePnl=${claimablePnl.toString()} << liquidateePosition.quoteAssetAmount=${liquidateePosition.quoteAssetAmount.toString()} `
			);
			logger.info(`skipping liquidateBorrowForPerpPnl`);
		}
	} else {
		//const start = Date.now();
		driftClient
			.liquidatePerpPnlForDeposit(
				user.userAccountPublicKey,
				user.getUserAccount(),
				liquidateePosition.marketIndex,
				depositMarketIndextoLiq,
				depositAmountToLiq
			)
			.then((tx) => {
				logger.info(
					`did liquidatePerpPnlForDeposit for ${user.userAccountPublicKey.toBase58()} on market ${
						liquidateePosition.marketIndex
					} tx: ${tx}`
				);
				webhookMessage(
					`[${
						this.name
					}]: liquidatePerpPnlForDeposit for ${user.userAccountPublicKey.toBase58()} on market ${
						liquidateePosition.marketIndex
					} tx: ${tx}`
					,WEBHOOK_URL_LIQUIDATOR
				);
			})
			.catch((e) => {
				console.error(e);
				logger.error('Error in liquidatePerpPnlForDeposit');
				const errorCode = getErrorCode(e);
				if (!errorCodesToSuppress.includes(errorCode)) {
					webhookMessage(
						`[${
							this.name
						}]: :x: error in liquidatePerpPnlForDeposit for userAccount ${user.userAccountPublicKey.toBase58()} on market ${
							liquidateePosition.marketIndex
						}:\n${e.logs ? (e.logs as Array<string>).join('\n') : ''}\n${
							e.stack ? e.stack : e.message
						}`
						,WEBHOOK_URL_LIQUIDATOR
<<<<<<< HEAD
				);
=======
					);
>>>>>>> 06c17bf6
				}
			})
			/*.finally(() => {
				sdkCallDurationHistogram.record(Date.now() - start, {
					method: 'liquidatePerpPnlForDeposit',
				});
			})*/;
	}
}

enum METRIC_TYPES {
	total_leverage = 'total_leverage',
	total_collateral = 'total_collateral',
	free_collateral = 'free_collateral',
	perp_posiiton_value = 'perp_position_value',
	perp_posiiton_base = 'perp_position_base',
	perp_posiiton_quote = 'perp_position_quote',
	initial_margin_requirement = 'initial_margin_requirement',
	maintenance_margin_requirement = 'maintenance_margin_requirement',
	initial_margin = 'initial_margin',
	maintenance_margin = 'maintenance_margin',
	unrealized_pnl = 'unrealized_pnl',
	unrealized_funding_pnl = 'unrealized_funding_pnl',
	sdk_call_duration_histogram = 'sdk_call_duration_histogram',
	runtime_specs = 'runtime_specs',
	user_map_user_account_keys = 'user_map_user_account_keys',
}

/**
 * LiquidatorBot implements a simple liquidation bot for the Drift V2 Protocol. Liquidations work by taking over
 * a portion of the endangered account's position, so collateral is required in order to run this bot. The bot
 * will spend at most MAX_POSITION_TAKEOVER_PCT_OF_COLLATERAL of its free collateral on any endangered account.
 *
 * The bot will immediately market sell any of its open positions if SELL_OPEN_POSITIONS is true.
 */
export class LiquidatorBot implements Bot {
	public readonly name: string;
	public readonly dryRun: boolean;
	public readonly defaultIntervalMs: number = 5000;

	private metricsInitialized = false;
	private metricsPort: number | undefined;
	private meter: Meter;
	private exporter: PrometheusExporter;
	private bootTimeMs: number;

	// metrics
	private runtimeSpecsGauge: ObservableGauge;
	private totalLeverage: ObservableGauge;
	private totalCollateral: ObservableGauge;
	private freeCollateral: ObservableGauge;
	private perpPositionValue: ObservableGauge;
	private perpPositionBase: ObservableGauge;
	private perpPositionQuote: ObservableGauge;
	private initialMarginRequirement: ObservableGauge;
	private maintenanceMarginRequirement: ObservableGauge;
	private unrealizedPnL: ObservableGauge;
	private unrealizedFundingPnL: ObservableGauge;
	private sdkCallDurationHistogram: Histogram;
	private userMapUserAccountKeysGauge: ObservableGauge;

	private bulkAccountLoader: BulkAccountLoader | undefined;
	private driftClient: DriftClient;
	private intervalIds: Array<NodeJS.Timer> = [];
	private userMapMutex = new Mutex();
	private userMap: UserMap;
	private deriskMutex = new Uint8Array(new SharedArrayBuffer(1));
	private runtimeSpecs: RuntimeSpec;
	private serumFulfillmentConfigMap: SerumFulfillmentConfigMap;

	/**
	 * Max percentage of collateral to spend on liquidating a single position.
	 */
	private MAX_POSITION_TAKEOVER_PCT_OF_COLLATERAL = new BN(50);
	private MAX_POSITION_TAKEOVER_PCT_OF_COLLATERAL_DENOM = new BN(100);

	/**
	 * Immediately sell any open positions.
	 */
	private SELL_OPEN_POSITIONS = true;

	private watchdogTimerMutex = new Mutex();
	private watchdogTimerLastPatTime = Date.now();

	private lastSlotReyncUserMapsMutex = new Mutex();
	private lastSlotResyncUserMaps = 0;

	constructor(
		name: string,
		dryRun: boolean,
		bulkAccountLoader: BulkAccountLoader | undefined,
		driftClient: DriftClient,
		runtimeSpec: RuntimeSpec,
		metricsPort?: number | undefined
	) {
		this.name = name;
		this.dryRun = dryRun;
		this.bulkAccountLoader = bulkAccountLoader;
		this.driftClient = driftClient;
		this.runtimeSpecs = runtimeSpec;
		this.serumFulfillmentConfigMap = new SerumFulfillmentConfigMap(
			this.driftClient
		);
		this.bootTimeMs = Date.now();

		this.metricsPort = metricsPort;
		if (this.metricsPort) {
			//this.initializeMetrics();
		}
	}

	public async init() {
		logger.info(`${this.name} initing`);
		// initialize userMap instance
		await this.userMapMutex.runExclusive(async () => {
			this.userMap = new UserMap(
				this.driftClient,
				this.driftClient.userAccountSubscriptionConfig
			);
			await this.userMap.fetchAllUsers();
		});

		const config = initialize({ env: this.runtimeSpecs.driftEnv as DriftEnv });
		for (const spotMarketConfig of config.SPOT_MARKETS) {
			if (spotMarketConfig.serumMarket) {
				// set up fulfillment config
				await this.serumFulfillmentConfigMap.add(
					spotMarketConfig.marketIndex,
					spotMarketConfig.serumMarket
				);
			}
		}

		await webhookMessage(`[${this.name}]: started`,WEBHOOK_URL);
	}

	public async reset() {
		for (const intervalId of this.intervalIds) {
			clearInterval(intervalId);
		}
		this.intervalIds = [];
		await this.userMapMutex.runExclusive(async () => {
			for (const user of this.userMap.values()) {
				await user.unsubscribe();
			}
			delete this.userMap;
		});
	}

	public async trigger(record: WrappedEvent<any>) {
		// potentially a race here, but the lock is really slow :/
		// await this.userMapMutex.runExclusive(async () => {
		await this.userMap.updateWithEventRecord(record);
		// });
	}

	/**
	 * Checks that userMap and userStatsMap are up in sync with , if not, signal that we should update them next block.
	 */
	private async resyncUserMapsIfRequired() {
		const stateAccount = this.driftClient.getStateAccount();
		const resyncRequired =
			this.userMap.size() !== stateAccount.numberOfSubAccounts.toNumber();

		if (resyncRequired) {
			logger.info(
				`this.userMap.size() (${this.userMap.size()}) !== stateAccount.numberOfSubAccounts.toNumber() (${stateAccount.numberOfSubAccounts.toNumber()})`
			);
			await this.lastSlotReyncUserMapsMutex.runExclusive(async () => {
				let doResync = false;
				const start = Date.now();
				if (!this.bulkAccountLoader) {
					logger.info(`Resyncing UserMaps immediately (no BulkAccountLoader)`);
					doResync = true;
				} else {
					const nextResyncSlot =
						this.lastSlotResyncUserMaps + USER_MAP_RESYNC_COOLDOWN_SLOTS;
					if (nextResyncSlot >= this.bulkAccountLoader.mostRecentSlot) {
						const slotsRemaining =
							nextResyncSlot - this.bulkAccountLoader.mostRecentSlot;
						if (slotsRemaining % 10 === 0) {
							logger.info(
								`Resyncing UserMaps in cooldown, ${slotsRemaining} more slots to go`
							);
						}
						return;
					} else {
						doResync = true;
						this.lastSlotResyncUserMaps = this.bulkAccountLoader.mostRecentSlot;
					}
				}

				if (doResync) {
					logger.info(`Resyncing UserMap`);
					const newUserMap = new UserMap(
						this.driftClient,
						this.driftClient.userAccountSubscriptionConfig
					);
					newUserMap
						.fetchAllUsers()
						.then(async () => {
							await this.userMapMutex.runExclusive(async () => {
								for (const user of this.userMap.values()) {
									await user.unsubscribe();
								}
								delete this.userMap;
								this.userMap = newUserMap;
							});
						})
						.finally(() => {
							logger.info(`UserMaps resynced in ${Date.now() - start}ms`);
						});
				}
			});
		}
	}

	public async startIntervalLoop(intervalMs: number): Promise<void> {
		this.tryLiquidate();
		const intervalId = setInterval(this.tryLiquidate.bind(this), intervalMs);
		this.intervalIds.push(intervalId);

		const deRiskIntervalId = setInterval(this.derisk.bind(this), 10000);
		this.intervalIds.push(deRiskIntervalId);

		logger.info(`${this.name} Bot started!`);

		const freeCollateral = this.driftClient.getUser().getFreeCollateral();
		logger.info(
			`${this.name} free collateral: $${convertToNumber(
				freeCollateral,
				QUOTE_PRECISION
			)}, spending at most ${
				(this.MAX_POSITION_TAKEOVER_PCT_OF_COLLATERAL.toNumber() /
					this.MAX_POSITION_TAKEOVER_PCT_OF_COLLATERAL_DENOM.toNumber()) *
				100.0
			}% per liquidation`
		);
		webhookMessage(
			`${this.name} free collateral: $${convertToNumber(
				freeCollateral,
				QUOTE_PRECISION
			)}, spending at most ${
				(this.MAX_POSITION_TAKEOVER_PCT_OF_COLLATERAL.toNumber() /
					this.MAX_POSITION_TAKEOVER_PCT_OF_COLLATERAL_DENOM.toNumber()) *
				100.0
			}% per liquidation`
			,WEBHOOK_URL
		);
	}

	public async healthCheck(): Promise<boolean> {
		let healthy = false;

		// check if we've ran the main loop recently
		await this.watchdogTimerMutex.runExclusive(async () => {
			healthy =
				this.watchdogTimerLastPatTime > Date.now() - 2 * this.defaultIntervalMs;
		});

		const stateAccount = this.driftClient.getStateAccount();
		const userMapResyncRequired =
			this.userMap.size() !== stateAccount.numberOfSubAccounts.toNumber();

		healthy = healthy && !userMapResyncRequired;

		if (!healthy) {
			logger.error(
				`Bot ${this.name} is unhealthy, userMapResyncRequired: ${userMapResyncRequired}`
			);
		}

		return healthy;
	}

	public viewDlob(): undefined {
		return undefined;
	}

	/**
	 * attempts to close out any open positions on this account. It starts by cancelling any open orders
	 */
	private async derisk() {
		if (Atomics.compareExchange(this.deriskMutex, 0, 0, 1) === 1) {
			return;
		}

		if (!this.SELL_OPEN_POSITIONS) {
			return;
		}

		try {
			const userAccount = this.driftClient.getUserAccount();

			// close open positions
			for (const position of userAccount.perpPositions) {
				if (!position.baseAssetAmount.isZero()) {
					const positionPlusOpenOrders = position.baseAssetAmount.gt(ZERO)
						? position.baseAssetAmount.add(position.openAsks)
						: position.baseAssetAmount.add(position.openBids);

					// check if open orders already net out with current position before placing new order
					if (
						position.baseAssetAmount.gt(ZERO) &&
						positionPlusOpenOrders.lte(ZERO)
					) {
						continue;
					}

					if (
						position.baseAssetAmount.lt(ZERO) &&
						positionPlusOpenOrders.gte(ZERO)
					) {
						continue;
					}

					//const start = Date.now();
					this.driftClient
						.placePerpOrder(
							getMarketOrderParams({
								direction: findDirectionToClose(position),
								baseAssetAmount: positionPlusOpenOrders,
								reduceOnly: true,
								marketIndex: position.marketIndex,
							})
						)
						.then((tx) => {
							logger.info(
								`placePerpOrder on market ${position.marketIndex.toString()}: ${tx}`
							);
						})
						.catch((e) => {
							logger.error(e);
							logger.error(
								`Error trying to close perp position for market ${position.marketIndex}`
							);
							webhookMessage(
								`[${this.name}]: :x: error in placePerpOrder\n:${
									e.stack ? e.stack : e.message
								}`,WEBHOOK_URL_LIQUIDATOR
							);
						})
						/*.then(() => {
							this.sdkCallDurationHistogram.record(Date.now() - start, {
								method: 'placePerpOrder',
							});
						})*/;
				} else if (position.quoteAssetAmount.lt(ZERO)) {
					//const start = Date.now();
					this.driftClient
						.settlePNL(
							await this.driftClient.getUserAccountPublicKey(),
							userAccount,
							position.marketIndex
						)
						.then((tx) => {
							logger.info(
								`settling negative perp pnl on market ${position.marketIndex.toString()}: ${tx}`
							);
						})
						.catch((e) => {
							logger.error(e);
							logger.error(
								`Error trying to settle negative perp pnl for market ${position.marketIndex}`
							);
							webhookMessage(
								`[${this.name}]: :x: error in settlePNL for negative pnl\n:${
									e.stack ? e.stack : e.message
								}`,WEBHOOK_URL_LIQUIDATOR
							);
						})
						/*.finally(() => {
							this.sdkCallDurationHistogram.record(Date.now() - start, {
								method: 'settlePNL',
							});
						})*/;
				} else if (position.quoteAssetAmount.gt(ZERO)) {
					const availablePnl = calculateMarketAvailablePNL(
						this.driftClient.getPerpMarketAccount(position.marketIndex),
						this.driftClient.getQuoteSpotMarketAccount()
					);

					if (availablePnl.gt(ZERO)) {
						//const start = Date.now();
						this.driftClient
							.settlePNL(
								await this.driftClient.getUserAccountPublicKey(),
								userAccount,
								position.marketIndex
							)
							.then((tx) => {
								logger.info(
									`settling positive perp pnl on market ${position.marketIndex.toString()}: ${tx}`
								);
							})
							.catch((e) => {
								logger.error(e);
								logger.error(
									`Error trying to settle positive perp pnl for market ${position.marketIndex}`
								);
								webhookMessage(
									`[${this.name}]: :x: error in settlePNL for positive pnl\n:${
										e.stack ? e.stack : e.message
									}`,WEBHOOK_URL_LIQUIDATOR
								);
							})
							/*.finally(() => {
								this.sdkCallDurationHistogram.record(Date.now() - start, {
									method: "'settlePNL",
								});
							})*/;
					}
				}
			}

			for (const position of userAccount.spotPositions) {
				if (position.scaledBalance.eq(ZERO) || position.marketIndex === 0) {
					continue;
				}

				// need to standardize token amount to check if its closable via market orders
				const standardizedTokenAmount = getSignedTokenAmount(
					standardizeBaseAssetAmount(
						getTokenAmount(
							position.scaledBalance,
							this.driftClient.getSpotMarketAccount(position.marketIndex),
							position.balanceType
						),
						this.driftClient.getSpotMarketAccount(position.marketIndex)
							.orderStepSize
					),
					position.balanceType
				);

				const positionPlusOpenOrders = standardizedTokenAmount.gt(ZERO)
					? standardizedTokenAmount.add(position.openAsks)
					: standardizedTokenAmount.add(position.openBids);

				// check if open orders already net out with current position before placing new order
				if (positionPlusOpenOrders.eq(ZERO)) {
					continue;
				}

				if (isVariant(position.balanceType, 'deposit')) {
					//const start = Date.now();
					this.driftClient
						.placeSpotOrder(
							getMarketOrderParams({
								marketIndex: position.marketIndex,
								direction: PositionDirection.SHORT,
								baseAssetAmount: standardizedTokenAmount,
								reduceOnly: true,
							})
						)
						.then((tx) => {
							logger.info(
								`closing spot position for market ${position.marketIndex.toString()}: ${tx}`
							);
						})
						.catch((e) => {
							logger.error(
								`Error trying to close spot position for market ${position.marketIndex}`
							);
							console.error(e);
							webhookMessage(
								`[${
									this.name
								}]: :x: error trying to close spot position on market ${
									position.marketIndex
								}\n:${e.stack ? e.stack : e.message}`
                ,WEBHOOK_URL_LIQUIDATOR
							);
						})
						/*.finally(() => {
							this.sdkCallDurationHistogram.record(Date.now() - start, {
								method: 'placeAndTakeSpotOrder',
							});
						})*/;
				} else {
					//const start = Date.now();
					this.driftClient
						.placeSpotOrder(
							getMarketOrderParams({
								marketIndex: position.marketIndex,
								direction: PositionDirection.LONG,
								baseAssetAmount: standardizedTokenAmount,
								reduceOnly: true,
							})
						)
						.then((tx) => {
							logger.info(
								`closing spot position for market ${position.marketIndex.toString()}: ${tx}`
							);
						})
						.catch((e) => {
							logger.error(e);
							logger.error(
								`Error trying to close spot position for market ${position.marketIndex}`
							);
							webhookMessage(
								`[${
									this.name
								}]: :x: error trying to close spot position on market ${
									position.marketIndex
								}\n:${e.stack ? e.stack : e.message}`
                ,WEBHOOK_URL_LIQUIDATOR
							);
						})
						/*.finally(() => {
							this.sdkCallDurationHistogram.record(Date.now() - start, {
								method: 'placeAndTakeSpotOrder',
							});
						})*/;
				}
			}
		} finally {
			Atomics.store(this.deriskMutex, 0, 0);
		}
	}

	private calculateBaseAmountToLiquidate(
		liquidatorUser: User,
		liquidateePosition: PerpPosition
	): BN {
		const oraclePrice = this.driftClient.getOracleDataForPerpMarket(
			liquidateePosition.marketIndex
		).price;
		const collateralToSpend = liquidatorUser
			.getFreeCollateral()
			.mul(PRICE_PRECISION)
			.mul(this.MAX_POSITION_TAKEOVER_PCT_OF_COLLATERAL)
			.mul(BASE_PRECISION);
		const baseAssetAmountToLiquidate = collateralToSpend.div(
			oraclePrice
				.mul(QUOTE_PRECISION)
				.mul(this.MAX_POSITION_TAKEOVER_PCT_OF_COLLATERAL_DENOM)
		);

		if (
			baseAssetAmountToLiquidate.gt(liquidateePosition.baseAssetAmount.abs())
		) {
			return liquidateePosition.baseAssetAmount.abs();
		} else {
			return baseAssetAmountToLiquidate;
		}
	}

	/**
	 * Find the user perp position with the largest loss, resolve bankruptcy on this market.
	 *
	 * @param chUserToCheck
	 * @returns
	 */
	private findPerpBankruptingMarkets(chUserToCheck: User): Array<number> {
		const bankruptMarketIndices: Array<number> = [];

		for (const market of this.driftClient.getPerpMarketAccounts()) {
			const position = chUserToCheck.getPerpPosition(market.marketIndex);
			if (!position || position.quoteAssetAmount.gte(ZERO)) {
				// invalid position to liquidate
				continue;
			}
			bankruptMarketIndices.push(position.marketIndex);
		}

		return bankruptMarketIndices;
	}

	/**
	 * Find the user spot position with the largest loss, resolve bankruptcy on this market.
	 *
	 * @param chUserToCheck
	 * @returns
	 */
	private findSpotBankruptingMarkets(chUserToCheck: User): Array<number> {
		const bankruptMarketIndices: Array<number> = [];

		for (const market of this.driftClient.getSpotMarketAccounts()) {
			const position = chUserToCheck.getSpotPosition(market.marketIndex);
			if (!position) {
				continue;
			}
			if (!isVariant(position.balanceType, 'borrow')) {
				// not possible to resolve non-borrow markets
				continue;
			}
			if (position.scaledBalance.lte(ZERO)) {
				// invalid borrow
				continue;
			}
			bankruptMarketIndices.push(position.marketIndex);
		}

		return bankruptMarketIndices;
	}

	private async tryResolveBankruptUser(user: User) {
		const userAcc = user.getUserAccount();
		const userKey = user.getUserAccountPublicKey();

		// find out whether the user is perp-bankrupt or spot-bankrupt
		const bankruptPerpMarkets = this.findPerpBankruptingMarkets(user);
		const bankruptSpotMarkets = this.findSpotBankruptingMarkets(user);

		// resolve bankrupt markets
		for (const perpIdx of bankruptPerpMarkets) {
			logger.info(
				`Resolving perp market for userAcc: ${userKey.toBase58()}, marketIndex: ${perpIdx}`
			);
			webhookMessage(
				`Resolving perp market for userAcc: ${userKey.toBase58()}, marketIndex: ${perpIdx}`
				,WEBHOOK_URL_LIQUIDATOR
			);
			//const start = Date.now();
			this.driftClient
				.resolvePerpBankruptcy(userKey, userAcc, perpIdx)
				.then((tx) => {
					logger.info(
						`Resolved perp bankruptcy for userAcc: ${userKey.toBase58()}, marketIndex: ${perpIdx}: ${tx}`
					);
					webhookMessage(
						`[${
							this.name
						}]: Resolved perp market for userAcc: ${userKey.toBase58()}, marketIndex: ${perpIdx}: ${tx}`
						,WEBHOOK_URL_LIQUIDATOR
					);
				})
				.catch((e) => {
					logger.error(e);
					logger.error(
						`Error resolvePerpBankruptcy for ${userKey.toBase58()}, auth: ${userAcc.authority.toBase58()}`
					);
					webhookMessage(
						`[${
							this.name
						}]: :x: Error resolvePerpBankruptcy for ${userKey.toBase58()}, auth: ${userAcc.authority.toBase58()}\n:${
							e.stack ? e.stack : e.message
						}`,WEBHOOK_URL_LIQUIDATOR
					);
				})
				/*.finally(() => {
					this.sdkCallDurationHistogram.record(Date.now() - start, {
						method: 'resolvePerpBankruptcy',
					});
				})*/;
		}

		for (const spotIdx of bankruptSpotMarkets) {
			logger.info(
				`Resolving spot market for userAcc: ${userKey.toBase58()}, marketIndex: ${spotIdx}`
			);
			webhookMessage(
				`Resolving spot market for userAcc: ${userKey.toBase58()}, marketIndex: ${spotIdx}`
				,WEBHOOK_URL_LIQUIDATOR
			);
			//const start = Date.now();
			this.driftClient
				.resolveSpotBankruptcy(userKey, userAcc, spotIdx)
				.then((tx) => {
					logger.info(
						`Resolved spot market for userAcc: ${userKey.toBase58()}, marketIndex: ${spotIdx}: ${tx}`
					);
					webhookMessage(
						`[${
							this.name
						}]: Resolved spot market for userAcc: ${userKey.toBase58()}, marketIndex: ${spotIdx}: ${tx}`
						,WEBHOOK_URL_LIQUIDATOR
					);
				})
				.catch((e) => {
					logger.error(e);
					logger.error(
						`Error resolveSpotpBankruptcy for ${userKey.toBase58()}, auth: ${userAcc.authority.toBase58()}`
					);
					webhookMessage(
						`[${
							this.name
						}]: :x: Error resolveSpotBankruptcy for ${userKey.toBase58()}, auth: ${userAcc.authority.toBase58()}:\n${
							e.stack ? e.stack : e.message
						}`
            ,WEBHOOK_URL_LIQUIDATOR
					);
				})
				/*.finally(() => {
					this.sdkCallDurationHistogram.record(Date.now() - start, {
						method: 'resolveSpotBankruptcy',
					});
				})*/;
		}
	}

	/**
	 * iterates over users in userMap and checks:
	 * 		1. is user bankrupt? if so, resolve bankruptcy
	 * 		2. is user in liquidation? If so, endangered position is liquidated
	 */
	private async tryLiquidate() {
		const start = Date.now();
		let ran = false;
		try {
			await this.resyncUserMapsIfRequired();

			const startWaitfForUserMapMutex = Date.now();
			await tryAcquire(this.userMapMutex).runExclusive(async () => {
				logger.debug(
					`userMapMutex acquire took: ${
						Date.now() - startWaitfForUserMapMutex
					}ms`
				);
				for (const user of this.userMap.values()) {
					const userAcc = user.getUserAccount();
					const auth = userAcc.authority.toBase58();
					const userKey = user.userAccountPublicKey.toBase58();

					if (isVariant(userAcc.status, 'bankrupt')) {
						await this.tryResolveBankruptUser(user);
					} else if (user.canBeLiquidated()) {
						logger.info(
							`liquidating auth: ${auth}, userAccount: ${userKey}...`
						);
						webhookMessage(
						
							`[${this.name}]: liquidating auth: ${auth}: userAccount: ${userKey} ...`
<<<<<<< HEAD
						,WEBHOOK_URL_LIQUIDATOR
					
=======
							,WEBHOOK_URL_LIQUIDATOR
>>>>>>> 06c17bf6
						);

						const liquidatorUser = this.driftClient.getUser();
						const liquidateeUserAccount = user.getUserAccount();

						// most attractive spot market liq
						const [depositMarketIndextoLiq, depositAmountToLiq] =
							findBestSpotPosition(
								this.driftClient,
								liquidatorUser,
								liquidateeUserAccount.spotPositions,
								false,
								this.MAX_POSITION_TAKEOVER_PCT_OF_COLLATERAL,
								this.MAX_POSITION_TAKEOVER_PCT_OF_COLLATERAL_DENOM
							);

						const [borrowMarketIndextoLiq, borrowAmountToLiq] =
							findBestSpotPosition(
								this.driftClient,
								liquidatorUser,
								liquidateeUserAccount.spotPositions,
								true,
								this.MAX_POSITION_TAKEOVER_PCT_OF_COLLATERAL,
								this.MAX_POSITION_TAKEOVER_PCT_OF_COLLATERAL_DENOM
							);

						if (borrowMarketIndextoLiq != -1 && depositMarketIndextoLiq != -1) {
							//const start = Date.now();
							this.driftClient
								.liquidateSpot(
									user.userAccountPublicKey,
									user.getUserAccount(),
									depositMarketIndextoLiq,
									borrowMarketIndextoLiq,
									borrowAmountToLiq
								)
								.then((tx) => {
									logger.info(
										`liquidateSpot user=${user.userAccountPublicKey.toString()}
									(deposit_index=${depositMarketIndextoLiq} for borrow_index=${borrowMarketIndextoLiq}
									maxBorrowAmount=${borrowAmountToLiq.toString()})
									tx: ${tx}`
									);
									webhookMessage(
										`[${
											this.name
										}]: liquidateSpot user=${user.userAccountPublicKey.toString()}
										(deposit_index=${depositMarketIndextoLiq} for borrow_index=${borrowMarketIndextoLiq}
										maxBorrowAmount=${borrowAmountToLiq.toString()})
										tx: ${tx}`
									,WEBHOOK_URL_LIQUIDATOR
									);
								})
								.catch((e) => {
									logger.error(
										`Error in liquidateSpot for userAccount ${user.userAccountPublicKey.toBase58()} on market ${depositMarketIndextoLiq} for borrow index: ${borrowMarketIndextoLiq}`
									);
									logger.error(e);
									const errorCode = getErrorCode(e);
									if (!errorCodesToSuppress.includes(errorCode)) {
										webhookMessage(
											`[${
												this.name
											}]: :x: Error in liquidateSpot for userAccount ${user.userAccountPublicKey.toBase58()} on market ${depositMarketIndextoLiq} for borrow index: ${borrowMarketIndextoLiq}:\n${
												e.logs ? (e.logs as Array<string>).join('\n') : ''
											}\n${e.stack ? e.stack : e.message}`
<<<<<<< HEAD
	                  ,WEBHOOK_URL_LIQUIDATOR
									);
=======
											,WEBHOOK_URL_LIQUIDATOR
										);
>>>>>>> 06c17bf6
									}
								})
								/*.finally(() => {
									this.sdkCallDurationHistogram.record(Date.now() - start, {
										method: 'liquidateSpot',
									});
								})*/;
						}

						const usdcMarket = this.driftClient.getSpotMarketAccount(
							QUOTE_SPOT_MARKET_INDEX
						);

						// less attractive, perp / perp pnl liquidations
						for (const liquidateePosition of liquidateeUserAccount.perpPositions) {
							if (liquidateePosition.baseAssetAmount.isZero()) {
								if (!liquidateePosition.quoteAssetAmount.isZero()) {
									const perpMarket = this.driftClient.getPerpMarketAccount(
										liquidateePosition.marketIndex
									);
									await liqPerpPnl(
										this.driftClient,
										user,
										perpMarket,
										usdcMarket,
										this.sdkCallDurationHistogram,
										liquidateePosition,
										depositMarketIndextoLiq,
										depositAmountToLiq,
										borrowMarketIndextoLiq,
										borrowAmountToLiq
									);

									break; // todo: exit loop to reload accounts etc?
								}
								continue;
							}

							const baseAmountToLiquidate = this.calculateBaseAmountToLiquidate(
								liquidatorUser,
								liquidateePosition
							);

							if (baseAmountToLiquidate.gt(ZERO)) {
								if (this.dryRun) {
									logger.warn(
										'--dry run flag enabled - not sending liquidate tx'
									);
								}
								//const start = Date.now();
								this.driftClient
									.liquidatePerp(
										user.userAccountPublicKey,
										user.getUserAccount(),
										liquidateePosition.marketIndex,
										baseAmountToLiquidate
									)
									.then((tx) => {
										logger.info(`liquidatePerp tx: ${tx}`);
										webhookMessage(
											`[${
												this.name
											}]: liquidatePerp for ${user.userAccountPublicKey.toBase58()} on market ${
												liquidateePosition.marketIndex
											} tx: ${tx}`
										,WEBHOOK_URL_LIQUIDATOR
										);
									})
									.catch((e) => {
										logger.error(
											`Error liquidating auth: ${auth}, user: ${userKey} on market ${liquidateePosition.marketIndex}`
										);
										console.error(e);
										webhookMessage(
											`[${
												this.name
											}]: :x: Error liquidating auth: ${auth}, user: ${userKey} on market ${
												liquidateePosition.marketIndex
											}\n${
												e.logs ? (e.logs as Array<string>).join('\n') : ''
											}\n${e.stack || e}}`
                    ,WEBHOOK_URL_LIQUIDATOR
										);
									})
									/*.finally(() => {
										this.sdkCallDurationHistogram.record(Date.now() - start, {
											method: 'liquidatePerp',
										});
									})*/;
							}
						}
					} else if (isVariant(userAcc.status, 'beingLiquidated')) {
						// no-op to clear user of beingLiquidated status
						logger.info(
							`[${
								this.name
							}]: user stuck in beingLiquidated status, clearing it for ${user.userAccountPublicKey.toBase58()}`
						);
						this.driftClient.liquidatePerp(
							user.userAccountPublicKey,
							user.getUserAccount(),
							0,
							ZERO
						);
					}
				}
			});

			const startDerisk = Date.now();
			await this.derisk();
			logger.debug(`derisk took ${Date.now() - startDerisk}ms`);
			ran = true;
		} catch (e) {
			if (e === E_ALREADY_LOCKED) {
				console.error("mutex already locked, can't run");
			} else {
				console.error(e);
				webhookMessage(
					`[${this.name}]: :x: uncaught error:\n${
						e.stack ? e.stack : e.message
					}`
<<<<<<< HEAD
	         ,WEBHOOK_URL_LIQUIDATOR
			);
=======
					,WEBHOOK_URL_LIQUIDATOR
				);
>>>>>>> 06c17bf6
			}
		} finally {
			if (ran) {
				logger.debug(`${this.name} Bot took ${Date.now() - start}ms to run`);
				await this.watchdogTimerMutex.runExclusive(async () => {
					this.watchdogTimerLastPatTime = Date.now();
				});
			}
		}
	}

	private initializeMetrics() {
		if (this.metricsInitialized) {
			logger.error('Tried to initilaize metrics multiple times');
			return;
		}
		this.metricsInitialized = true;

		const { endpoint: defaultEndpoint } = PrometheusExporter.DEFAULT_OPTIONS;
		this.exporter = new PrometheusExporter(
			{
				port: this.metricsPort,
				endpoint: defaultEndpoint,
			},
			() => {
				logger.info(
					`prometheus scrape endpoint started: http://localhost:${this.metricsPort}${defaultEndpoint}`
				);
			}
		);
		const meterName = this.name;
		const meterProvider = new MeterProvider({
			views: [
				new View({
					instrumentName: METRIC_TYPES.sdk_call_duration_histogram,
					instrumentType: InstrumentType.HISTOGRAM,
					meterName: meterName,
					aggregation: new ExplicitBucketHistogramAggregation(
						Array.from(new Array(20), (_, i) => 0 + i * 100),
						true
					),
				}),
			],
		});

		meterProvider.addMetricReader(this.exporter);
		this.meter = meterProvider.getMeter(meterName);

		this.runtimeSpecsGauge = this.meter.createObservableGauge(
			METRIC_TYPES.runtime_specs,
			{
				description: 'Runtime sepcification of this program',
			}
		);
		this.runtimeSpecsGauge.addCallback((obs) => {
			obs.observe(1, this.runtimeSpecs);
		});

		this.totalLeverage = this.meter.createObservableGauge(
			METRIC_TYPES.total_leverage,
			{
				description: 'Total leverage of the account',
			}
		);
		this.totalCollateral = this.meter.createObservableGauge(
			METRIC_TYPES.total_collateral,
			{
				description: 'Total collateral of the account',
			}
		);
		this.freeCollateral = this.meter.createObservableGauge(
			METRIC_TYPES.free_collateral,
			{
				description: 'Free collateral of the account',
			}
		);
		this.perpPositionValue = this.meter.createObservableGauge(
			METRIC_TYPES.perp_posiiton_value,
			{
				description: 'Value of account perp positions',
			}
		);
		this.perpPositionBase = this.meter.createObservableGauge(
			METRIC_TYPES.perp_posiiton_base,
			{
				description: 'Base asset value of account perp positions',
			}
		);
		this.perpPositionQuote = this.meter.createObservableGauge(
			METRIC_TYPES.perp_posiiton_quote,
			{
				description: 'Quote asset value of account perp positions',
			}
		);
		this.initialMarginRequirement = this.meter.createObservableGauge(
			METRIC_TYPES.initial_margin_requirement,
			{
				description: 'The account initial margin requirement',
			}
		);
		this.maintenanceMarginRequirement = this.meter.createObservableGauge(
			METRIC_TYPES.maintenance_margin_requirement,
			{
				description: 'The account maintenance margin requirement',
			}
		);
		this.unrealizedPnL = this.meter.createObservableGauge(
			METRIC_TYPES.unrealized_pnl,
			{
				description: 'The account unrealized PnL',
			}
		);
		this.unrealizedFundingPnL = this.meter.createObservableGauge(
			METRIC_TYPES.unrealized_funding_pnl,
			{
				description: 'The account unrealized funding PnL',
			}
		);

		this.sdkCallDurationHistogram = this.meter.createHistogram(
			METRIC_TYPES.sdk_call_duration_histogram,
			{
				description: 'Distribution of sdk method calls',
				unit: 'ms',
			}
		);

		this.userMapUserAccountKeysGauge = this.meter.createObservableGauge(
			METRIC_TYPES.user_map_user_account_keys,
			{
				description: 'number of user account keys in UserMap',
			}
		);
		this.userMapUserAccountKeysGauge.addCallback(async (obs) => {
			obs.observe(this.userMap.size());
		});

		this.meter.addBatchObservableCallback(
			async (batchObservableResult: BatchObservableResult) => {
				// each subaccount is responsible for a market
				// record account specific metrics
				for (const [idx, user] of this.driftClient.getUsers().entries()) {
					const accMarketIdx = idx;
					const userAccount = user.getUserAccount();
					const oracle =
						this.driftClient.getOracleDataForPerpMarket(accMarketIdx);

					batchObservableResult.observe(
						this.totalLeverage,
						convertToNumber(user.getLeverage(), TEN_THOUSAND),
						metricAttrFromUserAccount(user.userAccountPublicKey, userAccount)
					);
					batchObservableResult.observe(
						this.totalCollateral,
						convertToNumber(user.getTotalCollateral(), QUOTE_PRECISION),
						metricAttrFromUserAccount(user.userAccountPublicKey, userAccount)
					);
					batchObservableResult.observe(
						this.freeCollateral,
						convertToNumber(user.getFreeCollateral(), QUOTE_PRECISION),
						metricAttrFromUserAccount(user.userAccountPublicKey, userAccount)
					);
					batchObservableResult.observe(
						this.perpPositionValue,
						convertToNumber(
							user.getPerpPositionValue(accMarketIdx, oracle),
							QUOTE_PRECISION
						),
						metricAttrFromUserAccount(user.userAccountPublicKey, userAccount)
					);

					const perpPosition = user.getPerpPosition(accMarketIdx);
					batchObservableResult.observe(
						this.perpPositionBase,
						convertToNumber(perpPosition.baseAssetAmount, BASE_PRECISION),
						metricAttrFromUserAccount(user.userAccountPublicKey, userAccount)
					);
					batchObservableResult.observe(
						this.perpPositionQuote,
						convertToNumber(perpPosition.quoteAssetAmount, QUOTE_PRECISION),
						metricAttrFromUserAccount(user.userAccountPublicKey, userAccount)
					);

					batchObservableResult.observe(
						this.initialMarginRequirement,
						convertToNumber(
							user.getInitialMarginRequirement(),
							QUOTE_PRECISION
						),
						metricAttrFromUserAccount(user.userAccountPublicKey, userAccount)
					);
					batchObservableResult.observe(
						this.maintenanceMarginRequirement,
						convertToNumber(
							user.getMaintenanceMarginRequirement(),
							QUOTE_PRECISION
						),
						metricAttrFromUserAccount(user.userAccountPublicKey, userAccount)
					);
					batchObservableResult.observe(
						this.unrealizedPnL,
						convertToNumber(user.getUnrealizedPNL(), QUOTE_PRECISION),
						metricAttrFromUserAccount(user.userAccountPublicKey, userAccount)
					);
					batchObservableResult.observe(
						this.unrealizedFundingPnL,
						convertToNumber(user.getUnrealizedFundingPNL(), QUOTE_PRECISION),
						metricAttrFromUserAccount(user.userAccountPublicKey, userAccount)
					);
				}
			},
			[
				this.totalLeverage,
				this.totalCollateral,
				this.freeCollateral,
				this.perpPositionValue,
				this.perpPositionBase,
				this.perpPositionQuote,
				this.initialMarginRequirement,
				this.maintenanceMarginRequirement,
				this.unrealizedPnL,
				this.unrealizedFundingPnL,
			]
		);
	}
}<|MERGE_RESOLUTION|>--- conflicted
+++ resolved
@@ -55,13 +55,6 @@
 const WEBHOOK_URL_LIQUIDATOR = process.env.WEBHOOK_URL_LIQUIDATOR;
 const WEBHOOK_URL = process.env.WEBHOOK_URL;
 
-<<<<<<< HEAD
-=======
-require('dotenv').config();
-const WEBHOOK_URL_LIQUIDATOR = process.env.WEBHOOK_URL_LIQUIDATOR;
-const WEBHOOK_URL = process.env.WEBHOOK_URL;
-
->>>>>>> 06c17bf6
 const USER_MAP_RESYNC_COOLDOWN_SLOTS = 50;
 
 const errorCodesToSuppress = [
@@ -222,7 +215,6 @@
 						`Error in liquidateBorrowForPerpPnl for userAccount ${user.userAccountPublicKey.toBase58()} on market ${
 							liquidateePosition.marketIndex
 						}`
-						,WEBHOOK_URL_LIQUIDATOR
 					);
 					logger.error(e);
 					const errorCode = getErrorCode(e);
@@ -289,11 +281,7 @@
 							e.stack ? e.stack : e.message
 						}`
 						,WEBHOOK_URL_LIQUIDATOR
-<<<<<<< HEAD
-				);
-=======
-					);
->>>>>>> 06c17bf6
+					);
 				}
 			})
 			/*.finally(() => {
@@ -1015,14 +1003,8 @@
 							`liquidating auth: ${auth}, userAccount: ${userKey}...`
 						);
 						webhookMessage(
-						
 							`[${this.name}]: liquidating auth: ${auth}: userAccount: ${userKey} ...`
-<<<<<<< HEAD
-						,WEBHOOK_URL_LIQUIDATOR
-					
-=======
 							,WEBHOOK_URL_LIQUIDATOR
->>>>>>> 06c17bf6
 						);
 
 						const liquidatorUser = this.driftClient.getUser();
@@ -1089,13 +1071,8 @@
 											}]: :x: Error in liquidateSpot for userAccount ${user.userAccountPublicKey.toBase58()} on market ${depositMarketIndextoLiq} for borrow index: ${borrowMarketIndextoLiq}:\n${
 												e.logs ? (e.logs as Array<string>).join('\n') : ''
 											}\n${e.stack ? e.stack : e.message}`
-<<<<<<< HEAD
-	                  ,WEBHOOK_URL_LIQUIDATOR
-									);
-=======
 											,WEBHOOK_URL_LIQUIDATOR
 										);
->>>>>>> 06c17bf6
 									}
 								})
 								/*.finally(() => {
@@ -1217,13 +1194,8 @@
 					`[${this.name}]: :x: uncaught error:\n${
 						e.stack ? e.stack : e.message
 					}`
-<<<<<<< HEAD
-	         ,WEBHOOK_URL_LIQUIDATOR
-			);
-=======
 					,WEBHOOK_URL_LIQUIDATOR
 				);
->>>>>>> 06c17bf6
 			}
 		} finally {
 			if (ran) {
