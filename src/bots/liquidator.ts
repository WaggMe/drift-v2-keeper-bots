--- conflicted
+++ resolved
@@ -50,15 +50,11 @@
 import { RuntimeSpec, metricAttrFromUserAccount } from '../metrics';
 import { webhookMessage } from '../webhook';
 
-<<<<<<< HEAD
 require('dotenv').config();
 const WEBHOOK_URL_LIQUIDATOR = process.env.WEBHOOK_URL_LIQUIDATOR;
 const WEBHOOK_URL = process.env.WEBHOOK_URL;
 
-const USER_MAP_RESYNC_COOLDOWN_SLOTS = 300;
-=======
 const USER_MAP_RESYNC_COOLDOWN_SLOTS = 50;
->>>>>>> 7813f640
 
 function calculateSpotTokenAmountToLiquidate(
 	driftClient: DriftClient,
@@ -217,14 +213,10 @@
 							this.name
 						}]: :x: error in liquidateBorrowForPerpPnl for ${user.userAccountPublicKey.toBase58()} on market ${
 							liquidateePosition.marketIndex
-<<<<<<< HEAD
-						} :\n${e.stack ? e.stack : e.message}`
-						,WEBHOOK_URL_LIQUIDATOR
-=======
 						}:\n${e.logs ? (e.logs as Array<string>).join('\n') : ''}\n${
 							e.stack ? e.stack : e.message
 						}`
->>>>>>> 7813f640
+						,WEBHOOK_URL_LIQUIDATOR
 					);
 				})
 				/*.finally(() => {
@@ -271,14 +263,10 @@
 						this.name
 					}]: :x: error in liquidatePerpPnlForDeposit for ${user.userAccountPublicKey.toBase58()} on market ${
 						liquidateePosition.marketIndex
-<<<<<<< HEAD
-					} :\n${e.stack ? e.stack : e.message}`
-					,WEBHOOK_URL_LIQUIDATOR
-=======
 					}:\n${e.logs ? (e.logs as Array<string>).join('\n') : ''}\n${
 						e.stack ? e.stack : e.message
 					}`
->>>>>>> 7813f640
+					,WEBHOOK_URL_LIQUIDATOR
 				);
 			})
 			/*.finally(() => {
@@ -412,12 +400,7 @@
 			}
 		}
 
-<<<<<<< HEAD
-		await this.userMap.fetchAllUsers();
 		await webhookMessage(`[${this.name}]: started`,WEBHOOK_URL);
-=======
-		await webhookMessage(`[${this.name}]: started`);
->>>>>>> 7813f640
 	}
 
 	public async reset() {
@@ -970,122 +953,6 @@
 		try {
 			await this.resyncUserMapsIfRequired();
 
-<<<<<<< HEAD
-			for (const user of this.userMap.values()) {
-				const userAcc = user.getUserAccount();
-				const auth = userAcc.authority.toBase58();
-				const userKey = user.userAccountPublicKey.toBase58();
-
-				if (isVariant(userAcc.status, 'bankrupt')) {
-					await this.tryResolveBankruptUser(user);
-				} else if (user.canBeLiquidated()) {
-					logger.info(`liquidating ${auth}: ${userKey}...`);
-					webhookMessage(
-						`[${this.name}]: liquidating ${auth}: ${userKey} ...`
-						,WEBHOOK_URL_LIQUIDATOR
-					);
-
-					const liquidatorUser = this.driftClient.getUser();
-					const liquidateeUserAccount = user.getUserAccount();
-
-					// most attractive spot market liq
-					const [depositMarketIndextoLiq, depositAmountToLiq] =
-						findBestSpotPosition(
-							this.driftClient,
-							liquidatorUser,
-							liquidateeUserAccount.spotPositions,
-							false,
-							this.MAX_POSITION_TAKEOVER_PCT_OF_COLLATERAL,
-							this.MAX_POSITION_TAKEOVER_PCT_OF_COLLATERAL_DENOM
-						);
-
-					const [borrowMarketIndextoLiq, borrowAmountToLiq] =
-						findBestSpotPosition(
-							this.driftClient,
-							liquidatorUser,
-							liquidateeUserAccount.spotPositions,
-							true,
-							this.MAX_POSITION_TAKEOVER_PCT_OF_COLLATERAL,
-							this.MAX_POSITION_TAKEOVER_PCT_OF_COLLATERAL_DENOM
-						);
-
-					if (borrowMarketIndextoLiq != -1 && depositMarketIndextoLiq != -1) {
-						//const start = Date.now();
-						this.driftClient
-							.liquidateSpot(
-								user.userAccountPublicKey,
-								user.getUserAccount(),
-								depositMarketIndextoLiq,
-								borrowMarketIndextoLiq,
-								borrowAmountToLiq
-							)
-							.then((tx) => {
-								logger.info(
-									`liquidateSpot user=${user.userAccountPublicKey.toString()}
-								(deposit_index=${depositMarketIndextoLiq} for borrow_index=${borrowMarketIndextoLiq}
-								maxBorrowAmount=${borrowAmountToLiq.toString()})
-								tx: ${tx}`
-								);
-								webhookMessage(
-									`[${
-										this.name
-									}]: liquidateSpot user=${user.userAccountPublicKey.toString()}
-									(deposit_index=${depositMarketIndextoLiq} for borrow_index=${borrowMarketIndextoLiq}
-									maxBorrowAmount=${borrowAmountToLiq.toString()})
-									tx: ${tx}`
-									,WEBHOOK_URL_LIQUIDATOR
-								);
-							})
-							.catch((e) => {
-								logger.error(
-									`Error in liquidateSpot for user ${user.userAccountPublicKey.toBase58()} on market ${depositMarketIndextoLiq} for borrow index: ${borrowMarketIndextoLiq}`
-								);
-								logger.error(e);
-								webhookMessage(
-									`[${
-										this.name
-									}]: :x: Error in liquidateSpot for user ${user.userAccountPublicKey.toBase58()} on market ${depositMarketIndextoLiq} for borrow index: ${borrowMarketIndextoLiq}:\n${
-										e.stack ? e.stack : e.message
-									}`
-                  ,WEBHOOK_URL_LIQUIDATOR
-								);
-							})
-							/*.finally(() => {
-								this.sdkCallDurationHistogram.record(Date.now() - start, {
-									method: 'liquidateSpot',
-								});
-							})*/;
-					}
-
-					const usdcMarket = this.driftClient.getSpotMarketAccount(
-						QUOTE_SPOT_MARKET_INDEX
-					);
-
-					// less attractive, perp / perp pnl liquidations
-					for (const liquidateePosition of liquidateeUserAccount.perpPositions) {
-						if (liquidateePosition.baseAssetAmount.isZero()) {
-							if (!liquidateePosition.quoteAssetAmount.isZero()) {
-								const perpMarket = this.driftClient.getPerpMarketAccount(
-									liquidateePosition.marketIndex
-								);
-								await liqPerpPnl(
-									this.driftClient,
-									user,
-									perpMarket,
-									usdcMarket,
-									this.sdkCallDurationHistogram,
-									liquidateePosition,
-									depositMarketIndextoLiq,
-									depositAmountToLiq,
-									borrowMarketIndextoLiq,
-									borrowAmountToLiq
-								);
-
-								break; // todo: exit loop to reload accounts etc?
-							}
-							continue;
-						}
-=======
 			await this.userMapMutex.runExclusive(async () => {
 				for (const user of this.userMap.values()) {
 					const userAcc = user.getUserAccount();
@@ -1097,7 +964,10 @@
 					} else if (user.canBeLiquidated()) {
 						logger.info(`liquidating ${auth}: ${userKey}...`);
 						webhookMessage(
+						
 							`[${this.name}]: liquidating ${auth}: ${userKey} ...`
+						,WEBHOOK_URL_LIQUIDATOR
+					
 						);
 
 						const liquidatorUser = this.driftClient.getUser();
@@ -1113,7 +983,6 @@
 								this.MAX_POSITION_TAKEOVER_PCT_OF_COLLATERAL,
 								this.MAX_POSITION_TAKEOVER_PCT_OF_COLLATERAL_DENOM
 							);
->>>>>>> 7813f640
 
 						const [borrowMarketIndextoLiq, borrowAmountToLiq] =
 							findBestSpotPosition(
@@ -1125,18 +994,8 @@
 								this.MAX_POSITION_TAKEOVER_PCT_OF_COLLATERAL_DENOM
 							);
 
-<<<<<<< HEAD
-						if (baseAmountToLiquidate.gt(ZERO)) {
-							if (this.dryRun) {
-								logger.warn(
-									'--dry run flag enabled - not sending liquidate tx'
-								);
-							}
+						if (borrowMarketIndextoLiq != -1 && depositMarketIndextoLiq != -1) {
 							//const start = Date.now();
-=======
-						if (borrowMarketIndextoLiq != -1 && depositMarketIndextoLiq != -1) {
-							const start = Date.now();
->>>>>>> 7813f640
 							this.driftClient
 								.liquidateSpot(
 									user.userAccountPublicKey,
@@ -1155,17 +1014,11 @@
 									webhookMessage(
 										`[${
 											this.name
-<<<<<<< HEAD
-										}]: liquidatePerp for ${user.userAccountPublicKey.toBase58()} on market ${
-											liquidateePosition.marketIndex
-										} tx: ${tx}`
-										,WEBHOOK_URL_LIQUIDATOR
-=======
 										}]: liquidateSpot user=${user.userAccountPublicKey.toString()}
-									(deposit_index=${depositMarketIndextoLiq} for borrow_index=${borrowMarketIndextoLiq}
-									maxBorrowAmount=${borrowAmountToLiq.toString()})
-									tx: ${tx}`
->>>>>>> 7813f640
+										(deposit_index=${depositMarketIndextoLiq} for borrow_index=${borrowMarketIndextoLiq}
+										maxBorrowAmount=${borrowAmountToLiq.toString()})
+										tx: ${tx}`
+									,WEBHOOK_URL_LIQUIDATOR
 									);
 								})
 								.catch((e) => {
@@ -1176,16 +1029,10 @@
 									webhookMessage(
 										`[${
 											this.name
-<<<<<<< HEAD
-										}]: :x: Error liquidating auth: ${auth}, user: ${userKey} on market ${
-											liquidateePosition.marketIndex
-										}\n${e.stack || e}}`
-                    ,WEBHOOK_URL_LIQUIDATOR
-=======
 										}]: :x: Error in liquidateSpot for user ${user.userAccountPublicKey.toBase58()} on market ${depositMarketIndextoLiq} for borrow index: ${borrowMarketIndextoLiq}:\n${
 											e.logs ? (e.logs as Array<string>).join('\n') : ''
 										}\n${e.stack ? e.stack : e.message}`
->>>>>>> 7813f640
+                  ,WEBHOOK_URL_LIQUIDATOR
 									);
 								})
 								/*.finally(() => {
@@ -1235,7 +1082,7 @@
 										'--dry run flag enabled - not sending liquidate tx'
 									);
 								}
-								const start = Date.now();
+								//const start = Date.now();
 								this.driftClient
 									.liquidatePerp(
 										user.userAccountPublicKey,
@@ -1251,6 +1098,7 @@
 											}]: liquidatePerp for ${user.userAccountPublicKey.toBase58()} on market ${
 												liquidateePosition.marketIndex
 											} tx: ${tx}`
+										,WEBHOOK_URL_LIQUIDATOR
 										);
 									})
 									.catch((e) => {
@@ -1266,13 +1114,14 @@
 											}\n${
 												e.logs ? (e.logs as Array<string>).join('\n') : ''
 											}\n${e.stack || e}}`
+                    ,WEBHOOK_URL_LIQUIDATOR
 										);
 									})
-									.finally(() => {
+									/*.finally(() => {
 										this.sdkCallDurationHistogram.record(Date.now() - start, {
 											method: 'liquidatePerp',
 										});
-									});
+									})*/;
 							}
 						}
 					} else if (isVariant(userAcc.status, 'beingLiquidated')) {
