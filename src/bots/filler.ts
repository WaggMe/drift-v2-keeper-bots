import {
	User,
	ReferrerInfo,
	isOracleValid,
	DriftClient,
	PerpMarketAccount,
	calculateAskPrice,
	calculateBidPrice,
	MakerInfo,
	isFillableByVAMM,
	calculateBaseAssetAmountForAmmToFulfill,
	isVariant,
	DLOB,
	NodeToFill,
	UserMap,
	UserStatsMap,
	MarketType,
	isOrderExpired,
	getVariant,
	PRICE_PRECISION,
	convertToNumber,
	BASE_PRECISION,
	QUOTE_PRECISION,
	WrappedEvent,
	PerpMarkets,
	OrderActionRecord,
	BulkAccountLoader,
	SlotSubscriber,
	OrderRecord,
} from '@drift-labs/sdk';
import { TxSigAndSlot } from '@drift-labs/sdk/lib/tx/types';
import { Mutex, tryAcquire, withTimeout, E_ALREADY_LOCKED } from 'async-mutex';

import {
	SendTransactionError,
	Transaction,
	TransactionResponse,
	TransactionSignature,
	TransactionInstruction,
	ComputeBudgetProgram,
} from '@solana/web3.js';

import { PrometheusExporter } from '@opentelemetry/exporter-prometheus';
import {
	ExplicitBucketHistogramAggregation,
	InstrumentType,
	MeterProvider,
	View,
} from '@opentelemetry/sdk-metrics-base';
import {
	Meter,
	ObservableGauge,
	Counter,
	BatchObservableResult,
	Histogram,
} from '@opentelemetry/api-metrics';

import { logger } from '../logger';
import { Bot } from '../types';
import { RuntimeSpec, metricAttrFromUserAccount } from '../metrics';
import { webhookMessage } from '../webhook';

require('dotenv').config();
const WEBHOOK_URL_FILLER = process.env.WEBHOOK_URL_FILLER;

const MAX_TX_PACK_SIZE = 900; //1232;
const CU_PER_FILL = 200_000; // CU cost for a successful fill
const BURST_CU_PER_FILL = 350_000; // CU cost for a successful fill
const MAX_CU_PER_TX = 1_400_000; // seems like this is all budget program gives us...on devnet
const TX_COUNT_COOLDOWN_ON_BURST = 10; // send this many tx before resetting burst mode
const FILL_ORDER_THROTTLE_BACKOFF = 10000; // the time to wait before trying to fill a throttled (error filling) node again
const FILL_ORDER_COOLDOWN_BACKOFF = 2000; // the time to wait before trying to a node in the filling map again
const USER_MAP_RESYNC_COOLDOWN_SLOTS = 50;
const dlobMutexError = new Error('dlobMutex timeout');

enum METRIC_TYPES {
	sdk_call_duration_histogram = 'sdk_call_duration_histogram',
	try_fill_duration_histogram = 'try_fill_duration_histogram',
	runtime_specs = 'runtime_specs',
	total_collateral = 'total_collateral',
	last_try_fill_time = 'last_try_fill_time',
	unrealized_pnl = 'unrealized_pnl',
	mutex_busy = 'mutex_busy',
	attempted_fills = 'attempted_fills',
	successful_fills = 'successful_fills',
	observed_fills_count = 'observed_fills_count',
	tx_sim_error_count = 'tx_sim_error_count',
	user_map_user_account_keys = 'user_map_user_account_keys',
	user_stats_map_authority_keys = 'user_stats_map_authority_keys',
}

export class FillerBot implements Bot {
	public readonly name: string;
	public readonly dryRun: boolean;
	public readonly defaultIntervalMs: number = 2000;

	private slotSubscriber: SlotSubscriber;
	private bulkAccountLoader: BulkAccountLoader | undefined;
	private driftClient: DriftClient;

	private dlobMutex = withTimeout(
		new Mutex(),
		10 * this.defaultIntervalMs,
		dlobMutexError
	);
	private dlob: DLOB;

	private userMapMutex = new Mutex();
	private userMap: UserMap;
	private userStatsMap: UserStatsMap;

	private periodicTaskMutex = new Mutex();

	private watchdogTimerMutex = new Mutex();
	private watchdogTimerLastPatTime = Date.now();

	private lastSlotReyncUserMapsMutex = new Mutex();
	private lastSlotResyncUserMaps = 0;

	private intervalIds: Array<NodeJS.Timer> = [];
	private throttledNodes = new Map<string, number>();
	private fillingNodes = new Map<string, number>();
	private useBurstCULimit = false;
	private fillTxSinceBurstCU = 0;

	// metrics
	private metricsInitialized = false;
	private metricsPort: number | undefined;
	private meter: Meter;
	private exporter: PrometheusExporter;
	private bootTimeMs: number;

	private runtimeSpecsGauge: ObservableGauge;
	private runtimeSpec: RuntimeSpec;
	private sdkCallDurationHistogram: Histogram;
	private tryFillDurationHistogram: Histogram;
	private lastTryFillTimeGauge: ObservableGauge;
	private totalCollateralGauge: ObservableGauge;
	private unrealizedPnLGauge: ObservableGauge;
	private mutexBusyCounter: Counter;
	private attemptedFillsCounter: Counter;
	private successfulFillsCounter: Counter;
	private observedFillsCountCounter: Counter;
	private txSimErrorCounter: Counter;
	private userMapUserAccountKeysGauge: ObservableGauge;
	private userStatsMapAuthorityKeysGauge: ObservableGauge;

	constructor(
		name: string,
		dryRun: boolean,
		slotSubscriber: SlotSubscriber,
		bulkAccountLoader: BulkAccountLoader | undefined,
		driftClient: DriftClient,
		runtimeSpec: RuntimeSpec,
		metricsPort?: number | undefined
	) {
		this.name = name;
		this.dryRun = dryRun;
		this.slotSubscriber = slotSubscriber;
		this.bulkAccountLoader = bulkAccountLoader;
		this.driftClient = driftClient;
		this.runtimeSpec = runtimeSpec;

		this.metricsPort = metricsPort;
		if (this.metricsPort) {
			this.initializeMetrics();
		}
	}

	private initializeMetrics() {
		if (this.metricsInitialized) {
			logger.error('Tried to initilaize metrics multiple times');
			return;
		}
		this.metricsInitialized = true;

		const { endpoint: defaultEndpoint } = PrometheusExporter.DEFAULT_OPTIONS;
		this.exporter = new PrometheusExporter(
			{
				port: this.metricsPort,
				endpoint: defaultEndpoint,
			},
			() => {
				logger.info(
					`prometheus scrape endpoint started: http://localhost:${this.metricsPort}${defaultEndpoint}`
				);
			}
		);
		const meterName = this.name;
		const meterProvider = new MeterProvider({
			views: [
				new View({
					instrumentName: METRIC_TYPES.sdk_call_duration_histogram,
					instrumentType: InstrumentType.HISTOGRAM,
					meterName: meterName,
					aggregation: new ExplicitBucketHistogramAggregation(
						Array.from(new Array(20), (_, i) => 0 + i * 100),
						true
					),
				}),
				new View({
					instrumentName: METRIC_TYPES.try_fill_duration_histogram,
					instrumentType: InstrumentType.HISTOGRAM,
					meterName: meterName,
					aggregation: new ExplicitBucketHistogramAggregation(
						Array.from(new Array(20), (_, i) => 0 + i * 5),
						true
					),
				}),
			],
		});

		meterProvider.addMetricReader(this.exporter);
		this.meter = meterProvider.getMeter(meterName);

		this.bootTimeMs = Date.now();

		this.runtimeSpecsGauge = this.meter.createObservableGauge(
			METRIC_TYPES.runtime_specs,
			{
				description: 'Runtime sepcification of this program',
			}
		);
		this.runtimeSpecsGauge.addCallback((obs) => {
			obs.observe(this.bootTimeMs, this.runtimeSpec);
		});
		this.totalCollateralGauge = this.meter.createObservableGauge(
			METRIC_TYPES.total_collateral,
			{
				description: 'Total collateral of the account',
			}
		);
		this.lastTryFillTimeGauge = this.meter.createObservableGauge(
			METRIC_TYPES.last_try_fill_time,
			{
				description: 'Last time that fill was attempted',
			}
		);
		this.unrealizedPnLGauge = this.meter.createObservableGauge(
			METRIC_TYPES.unrealized_pnl,
			{
				description: 'The account unrealized PnL',
			}
		);

		this.mutexBusyCounter = this.meter.createCounter(METRIC_TYPES.mutex_busy, {
			description: 'Count of times the mutex was busy',
		});
		this.successfulFillsCounter = this.meter.createCounter(
			METRIC_TYPES.successful_fills,
			{
				description: 'Count of fills that we successfully landed',
			}
		);
		this.attemptedFillsCounter = this.meter.createCounter(
			METRIC_TYPES.attempted_fills,
			{
				description: 'Count of fills we attempted',
			}
		);
		this.observedFillsCountCounter = this.meter.createCounter(
			METRIC_TYPES.observed_fills_count,
			{
				description: 'Count of fills observed in the market',
			}
		);
		this.txSimErrorCounter = this.meter.createCounter(
			METRIC_TYPES.tx_sim_error_count,
			{
				description: 'Count of errors from simulating transactions',
			}
		);
		this.userMapUserAccountKeysGauge = this.meter.createObservableGauge(
			METRIC_TYPES.user_map_user_account_keys,
			{
				description: 'number of user account keys in UserMap',
			}
		);
		this.userMapUserAccountKeysGauge.addCallback(async (obs) => {
			obs.observe(this.userMap.size());
		});

		this.userStatsMapAuthorityKeysGauge = this.meter.createObservableGauge(
			METRIC_TYPES.user_stats_map_authority_keys,
			{
				description: 'number of authority keys in UserStatsMap',
			}
		);
		this.userStatsMapAuthorityKeysGauge.addCallback(async (obs) => {
			obs.observe(this.userStatsMap.size());
		});

		this.sdkCallDurationHistogram = this.meter.createHistogram(
			METRIC_TYPES.sdk_call_duration_histogram,
			{
				description: 'Distribution of sdk method calls',
				unit: 'ms',
			}
		);
		this.tryFillDurationHistogram = this.meter.createHistogram(
			METRIC_TYPES.try_fill_duration_histogram,
			{
				description: 'Distribution of tryFills',
				unit: 'ms',
			}
		);

		this.lastTryFillTimeGauge.addCallback(async (obs) => {
			await this.watchdogTimerMutex.runExclusive(async () => {
				const user = this.driftClient.getUser();
				obs.observe(
					this.watchdogTimerLastPatTime,
					metricAttrFromUserAccount(
						user.userAccountPublicKey,
						user.getUserAccount()
					)
				);
			});
		});

		this.meter.addBatchObservableCallback(
			async (batchObservableResult: BatchObservableResult) => {
				for (const user of this.driftClient.getUsers()) {
					const userAccount = user.getUserAccount();

					batchObservableResult.observe(
						this.totalCollateralGauge,
						convertToNumber(user.getTotalCollateral(), QUOTE_PRECISION),
						metricAttrFromUserAccount(user.userAccountPublicKey, userAccount)
					);

					batchObservableResult.observe(
						this.unrealizedPnLGauge,
						convertToNumber(user.getUnrealizedPNL(), QUOTE_PRECISION),
						metricAttrFromUserAccount(user.userAccountPublicKey, userAccount)
					);
				}
			},
			[this.totalCollateralGauge, this.unrealizedPnLGauge]
		);
	}

	public async init() {
		logger.info(`${this.name} initing`);

		await this.userMapMutex.runExclusive(async () => {
			this.userMap = new UserMap(
				this.driftClient,
				this.driftClient.userAccountSubscriptionConfig
			);
			this.userStatsMap = new UserStatsMap(
				this.driftClient,
				this.driftClient.userAccountSubscriptionConfig
			);

			await this.userMap.fetchAllUsers();
			await this.userStatsMap.fetchAllUserStats();
		});

		await webhookMessage(`[${this.name}]: started`);
	}

	public async reset() {}

	public async startIntervalLoop(intervalMs: number) {
		const intervalId = setInterval(this.tryFill.bind(this), intervalMs);
		this.intervalIds.push(intervalId);

		logger.info(`${this.name} Bot started!`);
	}

	public async healthCheck(): Promise<boolean> {
		let healthy = false;
		await this.watchdogTimerMutex.runExclusive(async () => {
			healthy =
				this.watchdogTimerLastPatTime > Date.now() - 5 * this.defaultIntervalMs;
		});

		const stateAccount = this.driftClient.getStateAccount();
		const userMapResyncRequired =
			this.userMap.size() !== stateAccount.numberOfSubAccounts.toNumber() ||
			this.userStatsMap.size() !== stateAccount.numberOfAuthorities.toNumber();

		healthy = healthy && !userMapResyncRequired;

		return healthy;
	}

	public async trigger(record: WrappedEvent<any>) {
		await this.userMapMutex.runExclusive(async () => {
			await this.userMap.updateWithEventRecord(record);
			await this.userStatsMap.updateWithEventRecord(record, this.userMap);
		});
		logger.info(`filler seen record: ${record.eventType}`);

		if (record.eventType === 'OrderRecord') {
			await this.tryFill(record as OrderRecord);
		} else if (record.eventType === 'OrderActionRecord') {
			const actionRecord = record as OrderActionRecord;
			logger.info(
				`OrderRecordAction.action: ${getVariant(actionRecord.action)}`
			);

			if (getVariant(actionRecord.action) === 'fill') {
				const marketType = getVariant(actionRecord.marketType);
				if (marketType === 'perp') {
					this.observedFillsCountCounter.add(1, {
						market:
							PerpMarkets[this.runtimeSpec.driftEnv][actionRecord.marketIndex]
								.symbol,
					});
				}
			}
		}
	}

	public viewDlob(): DLOB {
		return this.dlob;
	}

	/**
	 * Checks that userMap and userStatsMap are up in sync with , if not, signal that we should update them next block.
	 */
	private async resyncUserMapsIfRequired() {
		const stateAccount = this.driftClient.getStateAccount();
		const resyncRequired =
			this.userMap.size() !== stateAccount.numberOfSubAccounts.toNumber() ||
			this.userStatsMap.size() !== stateAccount.numberOfAuthorities.toNumber();

		if (resyncRequired) {
			await this.lastSlotReyncUserMapsMutex.runExclusive(async () => {
				let doResync = false;
				const start = Date.now();
				if (!this.bulkAccountLoader) {
					logger.info(`Resyncing UserMaps immediately (no BulkAccountLoader)`);
					doResync = true;
				} else {
					const nextResyncSlot =
						this.lastSlotResyncUserMaps + USER_MAP_RESYNC_COOLDOWN_SLOTS;
					if (nextResyncSlot >= this.bulkAccountLoader.mostRecentSlot) {
						const slotsRemaining =
							nextResyncSlot - this.bulkAccountLoader.mostRecentSlot;
						if (slotsRemaining % 10 === 0) {
							logger.info(
								`Resyncing UserMaps in cooldown, ${slotsRemaining} more slots to go`
							);
						}
						return;
					} else {
						doResync = true;
						this.lastSlotResyncUserMaps = this.bulkAccountLoader.mostRecentSlot;
					}
				}

				if (doResync) {
					logger.info(`Resyncing UserMap`);
					const newUserMap = new UserMap(
						this.driftClient,
						this.driftClient.userAccountSubscriptionConfig
					);
					const newUserStatsMap = new UserStatsMap(
						this.driftClient,
						this.driftClient.userAccountSubscriptionConfig
					);
					newUserMap.fetchAllUsers().then(() => {
						newUserStatsMap
							.fetchAllUserStats()
							.then(async () => {
								await this.userMapMutex.runExclusive(async () => {
									for (const user of this.userMap.values()) {
										await user.unsubscribe();
									}
									for (const user of this.userStatsMap.values()) {
										await user.unsubscribe();
									}
									delete this.userMap;
									delete this.userStatsMap;

									this.userMap = newUserMap;
									this.userStatsMap = newUserStatsMap;
								});
							})
							.finally(() => {
								logger.info(`UserMaps resynced in ${Date.now() - start}ms`);
							});
					});
				}
			});
		}
	}

	private async getPerpFillableNodesForMarket(
		market: PerpMarketAccount
	): Promise<Array<NodeToFill>> {
		const marketIndex = market.marketIndex;

		const oraclePriceData =
			this.driftClient.getOracleDataForPerpMarket(marketIndex);

		const vAsk = calculateAskPrice(market, oraclePriceData);
		const vBid = calculateBidPrice(market, oraclePriceData);

		let nodes: Array<NodeToFill> = [];
		await this.dlobMutex.runExclusive(async () => {
			nodes = this.dlob.findNodesToFill(
				marketIndex,
				vBid,
				vAsk,
				this.slotSubscriber.currentSlot,
				Date.now() / 1000,
				MarketType.PERP,
				oraclePriceData,
				this.driftClient.getStateAccount(),
				this.driftClient.getPerpMarketAccount(marketIndex)
			);
		});

		return nodes;
	}

	private getNodeToFillSignature(node: NodeToFill): string {
		if (!node.node.userAccount) {
			return '~';
		}
		return this.getFillSignatureFromUserAccountAndOrderId(
			node.node.userAccount.toString(),
			node.node.order.orderId.toString()
		);
	}

	private getFillSignatureFromUserAccountAndOrderId(
		userAccount: string,
		orderId: string
	): string {
		return `${userAccount}-${orderId}`;
	}

	private filterFillableNodes(nodeToFill: NodeToFill): boolean {
		if (nodeToFill.node.isVammNode()) {
			logger.warn(
				`filtered out a vAMM node on market ${nodeToFill.node.order.marketIndex} for user ${nodeToFill.node.userAccount}-${nodeToFill.node.order.orderId}`
			);
			return false;
		}

		if (nodeToFill.node.haveFilled) {
			logger.warn(
				`filtered out filled node on market ${nodeToFill.node.order.marketIndex} for user ${nodeToFill.node.userAccount}-${nodeToFill.node.order.orderId}`
			);
			return false;
		}

		const now = Date.now();
		const nodeToFillSignature = this.getNodeToFillSignature(nodeToFill);
		if (this.fillingNodes.has(nodeToFillSignature)) {
			const timeStartedToFillNode = this.fillingNodes.get(nodeToFillSignature);
			if (timeStartedToFillNode + FILL_ORDER_COOLDOWN_BACKOFF > now) {
				// still cooling down on this node, filter it out
				return false;
			}
		}

		if (this.throttledNodes.has(nodeToFillSignature)) {
			const lastFillAttempt = this.throttledNodes.get(nodeToFillSignature);
			if (lastFillAttempt + FILL_ORDER_THROTTLE_BACKOFF > now) {
				logger.warn(
					`skipping node (throttled, retry in ${
						lastFillAttempt + FILL_ORDER_THROTTLE_BACKOFF - now
					}ms) on market ${nodeToFill.node.order.marketIndex} for user ${
						nodeToFill.node.userAccount
					}-${nodeToFill.node.order.orderId}`
				);
				return false;
			} else {
				this.throttledNodes.delete(nodeToFillSignature);
			}
		}

		const marketIndex = nodeToFill.node.order.marketIndex;
		const oraclePriceData =
			this.driftClient.getOracleDataForPerpMarket(marketIndex);

		// return early to fill if order is expired
		if (isOrderExpired(nodeToFill.node.order, Date.now() / 1000)) {
			logger.warn(
				`order is expired on market ${nodeToFill.node.order.marketIndex} for user ${nodeToFill.node.userAccount}-${nodeToFill.node.order.orderId}`
			);
			return true;
		}

		if (
			!nodeToFill.makerNode &&
			isVariant(nodeToFill.node.order.marketType, 'perp') &&
			!isFillableByVAMM(
				nodeToFill.node.order,
				this.driftClient.getPerpMarketAccount(
					nodeToFill.node.order.marketIndex
				),
				oraclePriceData,
				this.slotSubscriber.currentSlot,
				Date.now() / 1000
			)
		) {
			logger.warn(
				`filtered out unfillable node on market ${nodeToFill.node.order.marketIndex} for user ${nodeToFill.node.userAccount}-${nodeToFill.node.order.orderId}`
			);
			logger.warn(` . no maker node: ${!nodeToFill.makerNode}`);
			logger.warn(
				` . is perp: ${isVariant(nodeToFill.node.order.marketType, 'perp')}`
			);
			logger.warn(
				` . is not fillable by vamm: ${!isFillableByVAMM(
					nodeToFill.node.order,
					this.driftClient.getPerpMarketAccount(
						nodeToFill.node.order.marketIndex
					),
					oraclePriceData,
					this.slotSubscriber.currentSlot,
					Date.now() / 1000
				)}`
			);
			logger.warn(
				` .     calculateBaseAssetAmountForAmmToFulfill: ${calculateBaseAssetAmountForAmmToFulfill(
					nodeToFill.node.order,
					this.driftClient.getPerpMarketAccount(
						nodeToFill.node.order.marketIndex
					),
					oraclePriceData,
					this.slotSubscriber.currentSlot
				).toString()}`
			);
			return false;
		}

		// if making with vAMM, ensure valid oracle
		if (!nodeToFill.makerNode) {
			const oracleIsValid = isOracleValid(
				this.driftClient.getPerpMarketAccount(nodeToFill.node.order.marketIndex)
					.amm,
				oraclePriceData,
				this.driftClient.getStateAccount().oracleGuardRails,
				this.slotSubscriber.currentSlot
			);
			if (!oracleIsValid) {
				logger.error(`Oracle is not valid for market ${marketIndex}`);
				return false;
			}
		}

		return true;
	}

	private async getNodeFillInfo(nodeToFill: NodeToFill): Promise<{
		makerInfo: MakerInfo | undefined;
		chUser: User;
		referrerInfo: ReferrerInfo;
		marketType: MarketType;
	}> {
		let makerInfo: MakerInfo | undefined;
		let chUser: User;
		let referrerInfo: ReferrerInfo;
		await tryAcquire(this.userMapMutex).runExclusive(async () => {
			if (nodeToFill.makerNode) {
				const makerUserAccount = (
					await this.userMap.mustGet(
						nodeToFill.makerNode.userAccount.toString()
					)
				).getUserAccount();
				const makerAuthority = makerUserAccount.authority;
				const makerUserStats = (
					await this.userStatsMap.mustGet(makerAuthority.toString())
				).userStatsAccountPublicKey;
				makerInfo = {
					maker: nodeToFill.makerNode.userAccount,
					makerUserAccount: makerUserAccount,
					order: nodeToFill.makerNode.order,
					makerStats: makerUserStats,
				};
			}

			chUser = await this.userMap.mustGet(
				nodeToFill.node.userAccount.toString()
			);
			referrerInfo = (
				await this.userStatsMap.mustGet(
					chUser.getUserAccount().authority.toString()
				)
			).getReferrerInfo();
		});

		return Promise.resolve({
			makerInfo,
			chUser,
			referrerInfo,
			marketType: nodeToFill.node.order.marketType,
		});
	}

	/**
	 * Returns the number of bytes occupied by this array if it were serialized in compact-u16-format.
	 * NOTE: assumes each element of the array is 1 byte (not sure if this holds?)
	 *
	 * https://docs.solana.com/developing/programming-model/transactions#compact-u16-format
	 *
	 * https://stackoverflow.com/a/69951832
	 *  hex     |  compact-u16
	 *  --------+------------
	 *  0x0000  |  [0x00]
	 *  0x0001  |  [0x01]
	 *  0x007f  |  [0x7f]
	 *  0x0080  |  [0x80 0x01]
	 *  0x3fff  |  [0xff 0x7f]
	 *  0x4000  |  [0x80 0x80 0x01]
	 *  0xc000  |  [0x80 0x80 0x03]
	 *  0xffff  |  [0xff 0xff 0x03])
	 */
	private calcCompactU16EncodedSize(array: any[], elemSize = 1): number {
		if (array.length > 0x3fff) {
			return 3 + array.length * elemSize;
		} else if (array.length > 0x7f) {
			return 2 + array.length * elemSize;
		} else {
			return 1 + (array.length * elemSize || 1);
		}
	}

	/**
	 * Instruction are made of 3 parts:
	 * - index of accounts where programId resides (1 byte)
	 * - affected accounts    (compact-u16-format byte array)
	 * - raw instruction data (compact-u16-format byte array)
	 * @param ix The instruction to calculate size for.
	 */
	private calcIxEncodedSize(ix: TransactionInstruction): number {
		return (
			1 +
			this.calcCompactU16EncodedSize(new Array(ix.keys.length), 1) +
			this.calcCompactU16EncodedSize(new Array(ix.data.byteLength), 1)
		);
	}

	private async sleep(ms: number) {
		return new Promise((resolve) => setTimeout(resolve, ms));
	}

	private isIxLog(log: string): boolean {
		const match = log.match(new RegExp('Program log: Instruction:'));

		return match !== null;
	}

	private isEndIxLog(log: string): boolean {
		const match = log.match(
			new RegExp(
				`Program ${this.driftClient.program.programId.toBase58()} consumed ([0-9]+) of ([0-9]+) compute units`
			)
		);

		return match !== null;
	}

	private isFillIxLog(log: string): boolean {
		const match = log.match(
			new RegExp('Program log: Instruction: Fill(.*)Order')
		);

		return match !== null;
	}

	private isOrderDoesNotExistLog(log: string): number | null {
		const match = log.match(new RegExp('.*Order does not exist ([0-9]+)'));

		if (!match) {
			return null;
		}

		return parseInt(match[1]);
	}

	private isMakerOrderDoesNotExistLog(log: string): number | null {
		const match = log.match(new RegExp('.*Maker has no order id ([0-9]+)'));

		if (!match) {
			return null;
		}

		return parseInt(match[1]);
	}

	private isMakerFallbackLog(log: string): number | null {
		const match = log.match(
			new RegExp('.*Using fallback maker order id ([0-9]+)')
		);

		if (!match) {
			return null;
		}

		return parseInt(match[1]);
	}

	private isMakerBreachedMaintenanceMarginLog(log: string): boolean {
		const match = log.match(
			new RegExp('.*maker breached maintenance requirements.*')
		);

		return match !== null;
	}

	private isTakerBreachedMaintenanceMarginLog(log: string): boolean {
		const match = log.match(
			new RegExp('.*taker breached maintenance requirements.*')
		);

		return match !== null;
	}

	private isErrFillingLog(log: string): [string, string] | null {
		const match = log.match(
			new RegExp('.*Err filling order id ([0-9]+) for user ([a-zA-Z0-9]+)')
		);

		if (!match) {
			return null;
		}

		return [match[1], match[2]];
	}

	private isErrStaleOracle(log: string): boolean {
		const match = log.match(new RegExp('.*Invalid Oracle: Stale.*'));

		if (!match) {
			return false;
		}

		return true;
	}

	/**
	 * Iterates through a tx's logs and handles it appropriately (e.g. throttling users, updating metrics, etc.)
	 *
	 * @param nodesFilled nodes that we sent a transaction to fill
	 * @param logs logs from tx.meta.logMessages or this.clearingHouse.program._events._eventParser.parseLogs
	 *
	 * @returns number of nodes successfully filled
	 */
	private async handleTransactionLogs(
		nodesFilled: Array<NodeToFill>,
		logs: string[]
	): Promise<number> {
		let inFillIx = false;
		let errorThisFillIx = false;
		let ixIdx = -1; // skip ComputeBudgetProgram
		let successCount = 0;
		let burstedCU = false;
		for (const log of logs) {
			if (log === null) {
				logger.error(`log is null`);
				continue;
			}

			if (log.includes('exceeded maximum number of instructions allowed')) {
				// temporary burst CU limit
				logger.warn(`Using bursted CU limit`);
				this.useBurstCULimit = true;
				this.fillTxSinceBurstCU = 0;
				burstedCU = true;
				continue;
			}

			if (this.isEndIxLog(log)) {
				if (!errorThisFillIx) {
					successCount++;
				}

				inFillIx = false;
				errorThisFillIx = false;
				continue;
			}

			if (this.isIxLog(log)) {
				if (this.isFillIxLog(log)) {
					inFillIx = true;
					errorThisFillIx = false;
					ixIdx++;

					// can also print this from parsing the log record in upcoming
					const nodeFilled = nodesFilled[ixIdx];
					if (nodeFilled.makerNode) {
						logger.info(
							`Processing tx log for assoc node ${ixIdx}:\ntaker: ${nodeFilled.node.userAccount.toBase58()}-${
								nodeFilled.node.order.orderId
							} ${convertToNumber(
								nodeFilled.node.order.baseAssetAmountFilled,
								BASE_PRECISION
							)}/${convertToNumber(
								nodeFilled.node.order.baseAssetAmount,
								BASE_PRECISION
							)} @ ${convertToNumber(
								nodeFilled.node.order.price,
								PRICE_PRECISION
							)}\nmaker: ${nodeFilled.makerNode.userAccount.toBase58()}-${
								nodeFilled.makerNode.order.orderId
							} ${convertToNumber(
								nodeFilled.makerNode.order.baseAssetAmountFilled,
								BASE_PRECISION
							)}/${convertToNumber(
								nodeFilled.makerNode.order.baseAssetAmount,
								BASE_PRECISION
							)} @ ${convertToNumber(
								nodeFilled.makerNode.order.price,
								PRICE_PRECISION
							)}`
						);
					} else {
						logger.info(
							`Processing tx log for assoc node ${ixIdx}:\ntaker: ${nodeFilled.node.userAccount.toBase58()}-${
								nodeFilled.node.order.orderId
							} ${convertToNumber(
								nodeFilled.node.order.baseAssetAmountFilled,
								BASE_PRECISION
							)}/${convertToNumber(
								nodeFilled.node.order.baseAssetAmount,
								BASE_PRECISION
							)} @ ${convertToNumber(
								nodeFilled.node.order.price,
								PRICE_PRECISION
							)}\nmaker: vAMM`
						);
					}
				} else {
					inFillIx = false;
				}
				continue;
			}

			if (!inFillIx) {
				// this is not a log for a fill instruction
				continue;
			}

			// try to handle the log line
			const orderIdDoesNotExist = this.isOrderDoesNotExistLog(log);
			if (orderIdDoesNotExist) {
				const filledNode = nodesFilled[ixIdx];
				logger.error(
					`assoc node (ixIdx: ${ixIdx}): ${filledNode.node.userAccount.toString()}, ${
						filledNode.node.order.orderId
					}; does not exist (filled by someone else); ${log}`
				);
				this.throttledNodes.delete(this.getNodeToFillSignature(filledNode));
				errorThisFillIx = true;
				continue;
			}

			const makerOrderIdDoesNotExist = this.isMakerOrderDoesNotExistLog(log);
			if (makerOrderIdDoesNotExist) {
				const filledNode = nodesFilled[ixIdx];
				if (!filledNode.makerNode) {
					logger.error(
						`Got maker DNE error, but don't have a maker node: ${log}, ${ixIdx}\n${JSON.stringify(
							filledNode,
							null,
							2
						)}`
					);
					continue;
				}
				const makerNodeSignature =
					this.getFillSignatureFromUserAccountAndOrderId(
						filledNode.makerNode.userAccount.toString(),
						filledNode.makerNode.order.orderId.toString()
					);
				logger.error(
					`maker assoc node (ixIdx: ${ixIdx}): ${filledNode.makerNode.userAccount.toString()}, ${
						filledNode.makerNode.order.orderId
					}; does not exist; throttling: ${makerNodeSignature}; ${log}`
				);
				this.throttledNodes.set(makerNodeSignature, Date.now());
				continue;
			}

			const makerFallbackOrderId = this.isMakerFallbackLog(log);
			if (makerFallbackOrderId) {
				const filledNode = nodesFilled[ixIdx];
				if (!filledNode.makerNode) {
					logger.error(
						`Got maker fallback log, but don't have a maker node: ${log}, ${ixIdx}\n${JSON.stringify(
							filledNode,
							null,
							2
						)}`
					);
					continue;
				}
				const makerNodeSignature =
					this.getFillSignatureFromUserAccountAndOrderId(
						filledNode.makerNode.userAccount.toString(),
						makerFallbackOrderId.toString()
					);
				logger.error(
					`maker fallback order assoc node (ixIdx: ${ixIdx}): ${filledNode.makerNode.userAccount.toString()}, ${
						filledNode.makerNode.order.orderId
					}; throttling ${makerNodeSignature}; ${log}`
				);
				this.throttledNodes.set(makerNodeSignature, Date.now());
				continue;
			}

			const makerBreachedMaintenanceMargin =
				this.isMakerBreachedMaintenanceMarginLog(log);
			if (makerBreachedMaintenanceMargin) {
				const filledNode = nodesFilled[ixIdx];
				if (!filledNode.makerNode) {
					logger.error(
						`Got maker breached maint. margin log, but don't have a maker node: ${log}, ${ixIdx}\n${JSON.stringify(
							filledNode,
							null,
							2
						)}`
					);
					continue;
				}
				const makerNodeSignature =
					this.getFillSignatureFromUserAccountAndOrderId(
						filledNode.makerNode.userAccount.toString(),
						makerFallbackOrderId.toString()
					);
				logger.error(
					`maker breach maint. margin, assoc node (ixIdx: ${ixIdx}): ${filledNode.makerNode.userAccount.toString()}, ${
						filledNode.makerNode.order.orderId
					}; (throttling ${makerNodeSignature}); ${log}`
				);
				this.throttledNodes.set(makerNodeSignature, Date.now());
				errorThisFillIx = true;
				continue;
			}

			const takerBreachedMaintenanceMargin =
				this.isTakerBreachedMaintenanceMarginLog(log);
			if (takerBreachedMaintenanceMargin) {
				const filledNode = nodesFilled[ixIdx];
				const takerNodeSignature =
					this.getFillSignatureFromUserAccountAndOrderId(
						filledNode.node.userAccount.toString(),
						filledNode.node.order.orderId.toString()
					);
				logger.error(
					`taker breach maint. margin, assoc node (ixIdx: ${ixIdx}): ${filledNode.node.userAccount.toString()}, ${
						filledNode.node.order.orderId
					}; (throttling ${takerNodeSignature} and force cancelling orders); ${log}`
				);
				this.throttledNodes.set(takerNodeSignature, Date.now());
				errorThisFillIx = true;

				const tx = new Transaction();
				tx.add(
					ComputeBudgetProgram.requestUnits({
						units: 1_000_000,
						additionalFee: 0,
					})
				);
				tx.add(
					await this.driftClient.getForceCancelOrdersIx(
						filledNode.node.userAccount,
						(
							await this.userMap.mustGet(filledNode.node.userAccount.toString())
						).getUserAccount()
					)
				);
				let makerIfExist = '';
				if (filledNode.makerNode) {
					makerIfExist = ` and maker ${filledNode.makerNode.userAccount.toBase58()}`;
					tx.add(
						await this.driftClient.getForceCancelOrdersIx(
							filledNode.makerNode.userAccount,
							(
								await this.userMap.mustGet(
									filledNode.makerNode.userAccount.toString()
								)
							).getUserAccount()
						)
					);
				}

				this.driftClient.txSender
					.send(tx, [], this.driftClient.opts)
					.then((txSig) => {
						logger.info(
							`Force cancelled orders for user ${filledNode.node.userAccount.toBase58()}${makerIfExist} due to breach of maintenance margin. Tx: ${txSig}`
						);
					})
					.catch((e) => {
						console.error(e);
						logger.error(`Failed to send ForceCancelOrder Ixs (error above):`);
						webhookMessage(
							`[${this.name}]: :x: error processing fill tx logs:\n${
								e.stack ? e.stack : e.message
							}`
						);
					});

				continue;
			}

			const errFillingLog = this.isErrFillingLog(log);
			if (errFillingLog) {
				const orderId = errFillingLog[0];
				const userAcc = errFillingLog[1];
				const extractedSig = this.getFillSignatureFromUserAccountAndOrderId(
					userAcc,
					orderId
				);
				this.throttledNodes.set(extractedSig, Date.now());

				const filledNode = nodesFilled[ixIdx];
				const assocNodeSig = this.getNodeToFillSignature(filledNode);
				logger.warn(
					`Throttling node due to fill error. extractedSig: ${extractedSig}, assocNodeSig: ${assocNodeSig}, assocNodeIdx: ${ixIdx}`
				);
				errorThisFillIx = true;
				continue;
			}

			if (this.isErrStaleOracle(log)) {
				logger.error(`Stale oracle error: ${log}`);
				errorThisFillIx = true;
				continue;
			}

			// probably some anchor log
			if (log.length > 100) {
				errorThisFillIx = true;
				continue;
			}
		}

		if (!burstedCU) {
			if (this.fillTxSinceBurstCU > TX_COUNT_COOLDOWN_ON_BURST) {
				this.useBurstCULimit = false;
			}
			this.fillTxSinceBurstCU += 1;
		}

		return successCount;
	}

	private async processBulkFillTxLogs(
		nodesFilled: Array<NodeToFill>,
		txSig: TransactionSignature
	): Promise<number> {
		let tx: TransactionResponse | null = null;
		let attempts = 0;
		while (tx === null && attempts < 10) {
			logger.info(`waiting for ${txSig} to be confirmed`);
			tx = await this.driftClient.connection.getTransaction(txSig, {
				commitment: 'confirmed',
			});
			attempts++;
			await this.sleep(1000);
		}

		if (tx === null) {
			logger.error(`tx ${txSig} not found`);
			return 0;
		}

		return this.handleTransactionLogs(nodesFilled, tx.meta.logMessages);
	}

	private removeFillingNodes(nodes: Array<NodeToFill>) {
		for (const node of nodes) {
			this.fillingNodes.delete(this.getNodeToFillSignature(node));
		}
	}

	private async tryBulkFillPerpNodes(
		nodesToFill: Array<NodeToFill>
	): Promise<[TransactionSignature, number]> {
		const tx = new Transaction();
		let txSig = '';

		/**
		 * At all times, the running Tx size is:
		 * - signatures (compact-u16 array, 64 bytes per elem)
		 * - message header (3 bytes)
		 * - affected accounts (compact-u16 array, 32 bytes per elem)
		 * - previous block hash (32 bytes)
		 * - message instructions (
		 * 		- progamIdIdx (1 byte)
		 * 		- accountsIdx (compact-u16, 1 byte per elem)
		 *		- instruction data (compact-u16, 1 byte per elem)
		 */
		let runningTxSize = 0;
		let runningCUUsed = 0;

		const uniqueAccounts = new Set<string>();
		uniqueAccounts.add(this.driftClient.provider.wallet.publicKey.toString()); // fee payer goes first

		// first ix is compute budget
		const computeBudgetIx = ComputeBudgetProgram.requestUnits({
			units: 10_000_000,
			additionalFee: 0,
		});
		computeBudgetIx.keys.forEach((key) =>
			uniqueAccounts.add(key.pubkey.toString())
		);
		uniqueAccounts.add(computeBudgetIx.programId.toString());
		tx.add(computeBudgetIx);

		// initialize the barebones transaction
		// signatures
		runningTxSize += this.calcCompactU16EncodedSize(new Array(1), 64);
		// message header
		runningTxSize += 3;
		// accounts
		runningTxSize += this.calcCompactU16EncodedSize(
			new Array(uniqueAccounts.size),
			32
		);
		// block hash
		runningTxSize += 32;
		runningTxSize += this.calcIxEncodedSize(computeBudgetIx);

		const txPackerStart = Date.now();
		const nodesSent: Array<NodeToFill> = [];
		let idxUsed = 0;
		for (const [idx, nodeToFill] of nodesToFill.entries()) {
			logger.info(
				`filling perp node ${idx}, marketIdx: ${
					nodeToFill.node.order.marketIndex
				}: ${nodeToFill.node.userAccount.toString()}, ${
					nodeToFill.node.order.orderId
				}, orderType: ${getVariant(nodeToFill.node.order.orderType)}`
			);
			webhookMessage(
				`[${this.name}]: filling perp node ${idx}, marketIdx: ${
					nodeToFill.node.order.marketIndex
				}: ${nodeToFill.node.userAccount.toString()}, ${
					nodeToFill.node.order.orderId
				}, orderType: ${getVariant(nodeToFill.node.order.orderType)}`
				,WEBHOOK_URL_FILLER
			);
			if (nodeToFill.makerNode) {
				logger.info(
					`filling\ntaker: ${nodeToFill.node.userAccount.toBase58()}-${
						nodeToFill.node.order.orderId
					} ${convertToNumber(
						nodeToFill.node.order.baseAssetAmountFilled,
						BASE_PRECISION
					)}/${convertToNumber(
						nodeToFill.node.order.baseAssetAmount,
						BASE_PRECISION
					)} @ ${convertToNumber(
						nodeToFill.node.order.price,
						PRICE_PRECISION
					)}\nmaker: ${nodeToFill.makerNode.userAccount.toBase58()}-${
						nodeToFill.makerNode.order.orderId
					} ${convertToNumber(
						nodeToFill.makerNode.order.baseAssetAmountFilled,
						BASE_PRECISION
					)}/${convertToNumber(
						nodeToFill.makerNode.order.baseAssetAmount,
						BASE_PRECISION
					)} @ ${convertToNumber(
						nodeToFill.makerNode.order.price,
						PRICE_PRECISION
					)}`
				);
			} else {
				logger.info(
					`filling\ntaker: ${nodeToFill.node.userAccount.toBase58()}-${
						nodeToFill.node.order.orderId
					} ${convertToNumber(
						nodeToFill.node.order.baseAssetAmountFilled,
						BASE_PRECISION
					)}/${convertToNumber(
						nodeToFill.node.order.baseAssetAmount,
						BASE_PRECISION
					)} @ ${convertToNumber(
						nodeToFill.node.order.price,
						PRICE_PRECISION
					)}\nmaker: vAMM`
				);
			}

			const { makerInfo, chUser, referrerInfo, marketType } =
				await this.getNodeFillInfo(nodeToFill);

			if (!isVariant(marketType, 'perp')) {
				throw new Error('expected perp market type');
			}

			const ix = await this.driftClient.getFillPerpOrderIx(
				chUser.getUserAccountPublicKey(),
				chUser.getUserAccount(),
				nodeToFill.node.order,
				makerInfo,
				referrerInfo
			);

			if (!ix) {
				logger.error(`failed to generate an ix`);
				break;
			}

			this.fillingNodes.set(
				this.getNodeToFillSignature(nodeToFill),
				Date.now()
			);

			// first estimate new tx size with this additional ix and new accounts
			const ixKeys = ix.keys.map((key) => key.pubkey);
			const newAccounts = ixKeys
				.concat(ix.programId)
				.filter((key) => !uniqueAccounts.has(key.toString()));
			const newIxCost = this.calcIxEncodedSize(ix);
			const additionalAccountsCost =
				newAccounts.length > 0
					? this.calcCompactU16EncodedSize(newAccounts, 32) - 1
					: 0;

			// We have to use MAX_TX_PACK_SIZE because it appears we cannot send tx with a size of exactly 1232 bytes.
			// Also, some logs may get truncated near the end of the tx, so we need to leave some room for that.
			const cuToUsePerFill = this.useBurstCULimit
				? BURST_CU_PER_FILL
				: CU_PER_FILL;
			if (
				runningTxSize + newIxCost + additionalAccountsCost >=
					MAX_TX_PACK_SIZE ||
				runningCUUsed + cuToUsePerFill >= MAX_CU_PER_TX
			) {
				logger.info(
					`Fully packed fill tx: est. tx size ${
						runningTxSize + newIxCost + additionalAccountsCost
					}, max: ${MAX_TX_PACK_SIZE}, est. CU used: expected ${
						runningCUUsed + cuToUsePerFill
					}, max: ${MAX_CU_PER_TX}`
				);
				break;
			}

			// add to tx
			logger.info(
				`including tx ${chUser
					.getUserAccountPublicKey()
					.toString()}-${nodeToFill.node.order.orderId.toString()}`
			);
			tx.add(ix);
			runningTxSize += newIxCost + additionalAccountsCost;
			runningCUUsed += cuToUsePerFill;
			newAccounts.forEach((key) => uniqueAccounts.add(key.toString()));
			idxUsed++;
			nodesSent.push(nodeToFill);
		}

		logger.debug(`txPacker took ${Date.now() - txPackerStart}ms`);

		if (nodesSent.length === 0) {
			return [txSig, 0];
		}

		logger.info(
			`sending tx, ${
				uniqueAccounts.size
			} unique accounts, total ix: ${idxUsed}, calcd tx size: ${runningTxSize}, took ${
				Date.now() - txPackerStart
			}ms`
		);

		const txStart = Date.now();
		this.driftClient.txSender
			.send(tx, [], this.driftClient.opts)
			.then((resp: TxSigAndSlot) => {
				txSig = resp.txSig;
				const duration = Date.now() - txStart;
				logger.info(`sent tx: ${txSig}, took: ${duration}ms`);

				const user = this.driftClient.getUser();
				this.sdkCallDurationHistogram.record(duration, {
					...metricAttrFromUserAccount(
						user.getUserAccountPublicKey(),
						user.getUserAccount()
					),
					method: 'sendTx',
				});

				const parseLogsStart = Date.now();
				this.processBulkFillTxLogs(nodesSent, txSig)
					.then((successfulFills) => {
						const processBulkFillLogsDuration = Date.now() - parseLogsStart;
						logger.info(
							`parse logs took ${processBulkFillLogsDuration}ms, filled ${successfulFills}`
						);

						if(successfulFills>0){
							webhookMessage(
								`parse logs took ${processBulkFillLogsDuration}ms, filled ${successfulFills}`
								,WEBHOOK_URL_FILLER
							);
						}

						// record successful fills
						const user = this.driftClient.getUser();
						this.successfulFillsCounter.add(
							successfulFills,
							metricAttrFromUserAccount(
								user.userAccountPublicKey,
								user.getUserAccount()
							)
						);
					})
					.catch((e) => {
						console.error(e);
						logger.error(`Failed to process fill tx logs (error above):`);
						webhookMessage(
							`[${this.name}]: :x: error processing fill tx logs:\n${
								e.stack ? e.stack : e.message
							}`
							,WEBHOOK_URL_FILLER
						);
					});
			})
			.catch(async (e) => {
				console.error(e);
				logger.error(`Failed to send packed tx (error above):`);
				const simError = e as SendTransactionError;
				if (simError.logs && simError.logs.length > 0) {
					this.txSimErrorCounter.add(1);
					const start = Date.now();
					await this.handleTransactionLogs(nodesSent, simError.logs);
					logger.error(
						`Failed to send tx, sim error tx logs took: ${Date.now() - start}ms`
					);
					webhookMessage(
						`[${this.name}]: :x: error simulating tx:\n${
<<<<<<< HEAD
							e.stack ? e.stack : e.message
						}`
						,WEBHOOK_URL_FILLER
=======
							simError.logs ? simError.logs.join('\n') : ''
						}\n${e.stack || e}`
>>>>>>> 7813f640
					);
				}
			})
			.finally(() => {
				this.removeFillingNodes(nodesToFill);
			});

		return [txSig, nodesSent.length];
	}

	private async tryFill(orderRecord?: OrderRecord) {
		const startTime = Date.now();
		let ran = false;
		try {
			await tryAcquire(this.periodicTaskMutex).runExclusive(async () => {
				await this.dlobMutex.runExclusive(async () => {
					if (this.dlob) {
						this.dlob.clear();
						delete this.dlob;
					}
					this.dlob = new DLOB();
					await tryAcquire(this.userMapMutex).runExclusive(async () => {
						await this.dlob.initFromUserMap(this.userMap);
					});
					if (orderRecord) {
						this.dlob.insertOrder(orderRecord.order, orderRecord.user);
					}
				});

				await this.resyncUserMapsIfRequired();

				// 1) get all fillable nodes
				let fillableNodes: Array<NodeToFill> = [];
				for (const market of this.driftClient.getPerpMarketAccounts()) {
					try {
						fillableNodes = fillableNodes.concat(
							await this.getPerpFillableNodesForMarket(market)
						);
						logger.debug(
							`got ${fillableNodes.length} fillable nodes on market ${market.marketIndex}`
						);
					} catch (e) {
						console.error(e);
						webhookMessage(
							`[${this.name}]: :x: Failed to get fillable nodes for market ${
								market.marketIndex
							}:\n${e.stack ? e.stack : e.message}`
						);
						continue;
					}
				}

				// filter out nodes that we know cannot be filled
				const seenNodes = new Set<string>();
				const filteredNodes = fillableNodes.filter((node) => {
					const sig = this.getNodeToFillSignature(node);
					if (seenNodes.has(sig)) {
						return false;
					}
					seenNodes.add(sig);
					return this.filterFillableNodes(node);
				});
				logger.debug(
					`filtered ${fillableNodes.length} to ${filteredNodes.length}`
				);

				// fill the perp nodes
				let filledNodeCount = 0;
				while (filledNodeCount < filteredNodes.length) {
					const [_tx, attemptedFills] = await this.tryBulkFillPerpNodes(
						filteredNodes.slice(filledNodeCount)
					);
					filledNodeCount += attemptedFills;

					// record fill attempts
					const user = this.driftClient.getUser();
					this.attemptedFillsCounter.add(
						attemptedFills,
						metricAttrFromUserAccount(
							user.userAccountPublicKey,
							user.getUserAccount()
						)
					);
				}

				ran = true;
			});
		} catch (e) {
			if (e === E_ALREADY_LOCKED) {
				const user = this.driftClient.getUser();
				this.mutexBusyCounter.add(
					1,
					metricAttrFromUserAccount(
						user.getUserAccountPublicKey(),
						user.getUserAccount()
					)
				);
			} else if (e === dlobMutexError) {
				logger.error(`${this.name} dlobMutexError timeout`);
			} else {
				webhookMessage(
					`[${this.name}]: :x: uncaught error:\n${
						e.stack ? e.stack : e.message
					}`
					,WEBHOOK_URL_FILLER
				);
				throw e;
			}
		} finally {
			if (ran) {
				const duration = Date.now() - startTime;
				const user = this.driftClient.getUser();
				this.tryFillDurationHistogram.record(
					duration,
					metricAttrFromUserAccount(
						user.getUserAccountPublicKey(),
						user.getUserAccount()
					)
				);
				logger.debug(`tryFill done, took ${duration}ms`);

				await this.watchdogTimerMutex.runExclusive(async () => {
					this.watchdogTimerLastPatTime = Date.now();
				});
			}
		}
	}
}<|MERGE_RESOLUTION|>--- conflicted
+++ resolved
@@ -1435,14 +1435,9 @@
 					);
 					webhookMessage(
 						`[${this.name}]: :x: error simulating tx:\n${
-<<<<<<< HEAD
-							e.stack ? e.stack : e.message
-						}`
-						,WEBHOOK_URL_FILLER
-=======
 							simError.logs ? simError.logs.join('\n') : ''
 						}\n${e.stack || e}`
->>>>>>> 7813f640
+						,WEBHOOK_URL_FILLER
 					);
 				}
 			})
