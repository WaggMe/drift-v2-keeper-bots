--- conflicted
+++ resolved
@@ -197,7 +197,6 @@
 		this.metricsPort = metricsPort;
 		if (this.metricsPort) {
 			//this.initializeMetrics();
-<<<<<<< HEAD
 		}
 
 		// load the pending tx atomic
@@ -207,8 +206,6 @@
 			if (spotMarket.serumMarket) {
 				Atomics.store(this.pendingTransactionsArray, spotMarket.marketIndex, 0);
 			}
-=======
->>>>>>> ef1fb8c2
 		}
 	}
 
@@ -821,7 +818,6 @@
 					computeUnitsPrice,
 				}
 			)
-<<<<<<< HEAD
 			.then((txSig) => {
 				logger.info(`Filled spot order ${nodeSignature}, TX: ${txSig}`);
 
@@ -836,15 +832,6 @@
                                 );
 
 				/*const duration = Date.now() - txStart;
-=======
-			.then((tx) => {
-				logger.info(`Filled spot order ${nodeSignature}, TX: ${tx}`);
-				webhookMessage(
-					`[${this.name}]: Filled spot order ${nodeSignature}, TX: ${tx}`
-					,WEBHOOK_URL_FILLER
-				);
-				/*const duration = Date.now() - start;
->>>>>>> ef1fb8c2
 				const user = this.driftClient.getUser();
 				this.sdkCallDurationHistogram.record(duration, {
 					...metricAttrFromUserAccount(
@@ -853,7 +840,6 @@
 					),
 					method: 'fillSpotOrder',
 				});*/
-<<<<<<< HEAD
 				// TODO: should parse the tx logs and determine if we were really successful
 				this.successfulFillsCounter.add(1, {
 					market:
@@ -861,8 +847,6 @@
 							nodeToFill.node.order.marketIndex
 						].symbol,
 				});
-=======
->>>>>>> ef1fb8c2
 			})
 			.catch((e) => {
 				const pendingTxs = this.decPendingTransactions(
@@ -872,7 +856,6 @@
 
 				logger.error(`Failed to fill spot order:`);
 				console.error(e);
-<<<<<<< HEAD
 
 				const errorCode = getErrorCode(e);
 				if (!errorCodesToSuppress.includes(errorCode)) {
@@ -883,14 +866,6 @@
 						,WEBHOOK_URL_FILLER
 					);
 				}
-=======
-				webhookMessage(
-					`[${this.name}]: :x: error trying to fill spot orders:\n${
-						e.logs ? (e.logs as Array<string>).join('\n') : ''
-					}\n${e.stack ? e.stack : e.message}`
-          ,WEBHOOK_URL_FILLER
-				);
->>>>>>> ef1fb8c2
 			})
 			.finally(() => {
 				this.unthrottleNode(nodeSignature);
