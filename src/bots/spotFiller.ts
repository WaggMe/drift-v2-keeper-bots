import {
	DriftEnv,
	User,
	ReferrerInfo,
	DriftClient,
	SpotMarketAccount,
	MakerInfo,
	isVariant,
	DLOB,
	NodeToFill,
	UserMap,
	UserStatsMap,
	MarketType,
	initialize,
	SerumSubscriber,
	PollingDriftClientAccountSubscriber,
	SerumFulfillmentConfigMap,
	SerumV3FulfillmentConfigAccount,
	OrderActionRecord,
	getVariant,
	SpotMarkets,
	BulkAccountLoader,
	OrderRecord,
	convertToNumber,
	BASE_PRECISION,
	PRICE_PRECISION,
	WrappedEvent,
} from '@drift-labs/sdk';
import {
	Mutex,
	tryAcquire,
	withTimeout,
	E_ALREADY_LOCKED,
	MutexInterface,
} from 'async-mutex';

import {
	ComputeBudgetProgram,
	PublicKey,
	Transaction,
	TransactionResponse,
} from '@solana/web3.js';

import { PrometheusExporter } from '@opentelemetry/exporter-prometheus';
import {
	ExplicitBucketHistogramAggregation,
	InstrumentType,
	MeterProvider,
	View,
} from '@opentelemetry/sdk-metrics-base';
import {
	Meter,
	ObservableGauge,
	Counter,
	Histogram,
} from '@opentelemetry/api-metrics';

import { logger } from '../logger';
import { Bot } from '../types';
import { RuntimeSpec, metricAttrFromUserAccount } from '../metrics';
import { webhookMessage } from '../webhook';

require('dotenv').config();
const WEBHOOK_URL_FILLER = process.env.WEBHOOK_URL_FILLER;
import { getErrorCode } from '../error';
import {
	isEndIxLog,
	isFillIxLog,
	isIxLog,
	isMakerBreachedMaintenanceMarginLog,
	isOrderDoesNotExistLog,
	isTakerBreachedMaintenanceMarginLog,
} from './common/txLogParse';

require('dotenv').config();
const WEBHOOK_URL_FILLER = process.env.WEBHOOK_URL_FILLER;

require('dotenv').config();
const WEBHOOK_URL_FILLER = process.env.WEBHOOK_URL_FILLER;

/**
 * Size of throttled nodes to get to before pruning the map
 */
const THROTTLED_NODE_SIZE_TO_PRUNE = 10;

/**
 * Time to wait before trying a node again
 */
const FILL_ORDER_BACKOFF = 10000;
const USER_MAP_RESYNC_COOLDOWN_SLOTS = 50;

/**
 * Constants to determine if we should add a priority fee to a transaction
 */
const pendingTxKink1 = 5; // number of pending tx before we start adding a priority fee starting at minPriorityFee
const pendingTxKink2 = 10; // number of pending tx after which we clamp the priority fee to maxPriorityFee

// the max priority fee we will add on top of the 5000 lamport base fee.
const minPriorityFee = 5000;
const maxPriorityFee = 10000;

const dlobMutexError = new Error('dlobMutex timeout');

const errorCodesToSuppress = [
	6061, // 0x17AD Error Number: 6061. Error Message: Order does not exist.
];

enum METRIC_TYPES {
	sdk_call_duration_histogram = 'sdk_call_duration_histogram',
	try_fill_duration_histogram = 'try_fill_duration_histogram',
	runtime_specs = 'runtime_specs',
	total_collateral = 'total_collateral',
	last_try_fill_time = 'last_try_fill_time',
	unrealized_pnl = 'unrealized_pnl',
	mutex_busy = 'mutex_busy',
	attempted_fills = 'attempted_fills',
	successful_fills = 'successful_fills',
	observed_fills_count = 'observed_fills_count',
	user_map_user_account_keys = 'user_map_user_account_keys',
	user_stats_map_authority_keys = 'user_stats_map_authority_keys',
	pending_transactions = 'pending_transactions',
}

export class SpotFillerBot implements Bot {
	public readonly name: string;
	public readonly dryRun: boolean;
	public readonly defaultIntervalMs: number = 5000;

	private bulkAccountLoader: BulkAccountLoader | undefined;
	private driftClient: DriftClient;
	private pollingIntervalMs: number;

	private dlobMutex: MutexInterface;
	private dlob: DLOB;

	private userMapMutex = new Mutex();
	private userMap: UserMap;
	private userStatsMap: UserStatsMap;

	private serumFulfillmentConfigMap: SerumFulfillmentConfigMap;
	private serumSubscribers: Map<number, SerumSubscriber>;

	private periodicTaskMutex = new Mutex();

	private watchdogTimerMutex = new Mutex();
	private watchdogTimerLastPatTime = Date.now();

	private lastSlotReyncUserMapsMutex = new Mutex();
	private lastSlotResyncUserMaps = 0;

	private intervalIds: Array<NodeJS.Timer> = [];
	private throttledNodes = new Map<string, number>();
	private pendingTransactionsBuffer = new SharedArrayBuffer(16); // 16 byte shared buffer
	private pendingTransactionsArray = new Uint8Array(
		this.pendingTransactionsBuffer
	);

	// metrics
	private metricsInitialized = false;
	private metricsPort: number | undefined;
	private meter: Meter;
	private exporter: PrometheusExporter;
	private bootTimeMs: number;

	private runtimeSpecsGauge: ObservableGauge;
	private runtimeSpec: RuntimeSpec;
	private mutexBusyCounter: Counter;
	private attemptedFillsCounter: Counter;
	private observedFillsCountCounter: Counter;
	private successfulFillsCounter: Counter;
	private sdkCallDurationHistogram: Histogram;
	private tryFillDurationHistogram: Histogram;
	private lastTryFillTimeGauge: ObservableGauge;
	private userMapUserAccountKeysGauge: ObservableGauge;
	private userStatsMapAuthorityKeysGauge: ObservableGauge;
	private pendingTransactionsGauge: ObservableGauge;

	constructor(
		name: string,
		dryRun: boolean,
		bulkAccountLoader: BulkAccountLoader | undefined,
		clearingHouse: DriftClient,
		runtimeSpec: RuntimeSpec,
		pollingIntervalMs?: number,
		metricsPort?: number
	) {
		if (!bulkAccountLoader) {
			throw new Error(
				'SpotFiller only works in polling mode (cannot run with --websocket flag) bulkAccountLoader is required'
			);
		}
		this.name = name;
		this.dryRun = dryRun;
		this.bulkAccountLoader = bulkAccountLoader;
		this.driftClient = clearingHouse;
		this.runtimeSpec = runtimeSpec;

		this.serumFulfillmentConfigMap = new SerumFulfillmentConfigMap(
			clearingHouse
		);
		this.serumSubscribers = new Map<number, SerumSubscriber>();

		if (!pollingIntervalMs) {
			pollingIntervalMs = this.defaultIntervalMs;
		}
		this.pollingIntervalMs = pollingIntervalMs;
		this.dlobMutex = withTimeout(
			new Mutex(),
			10 * this.pollingIntervalMs,
			dlobMutexError
		);

		this.metricsPort = metricsPort;
		if (this.metricsPort) {
			//this.initializeMetrics();
		}

		// load the pending tx atomic
		for (const spotMarket of SpotMarkets[
			this.runtimeSpec.driftEnv as DriftEnv
		]) {
			if (spotMarket.serumMarket) {
				Atomics.store(this.pendingTransactionsArray, spotMarket.marketIndex, 0);
			}
		}
	}

	private initializeMetrics() {
		if (this.metricsInitialized) {
			logger.error('Tried to initilaize metrics multiple times');
			return;
		}
		this.metricsInitialized = true;

		const { endpoint: defaultEndpoint } = PrometheusExporter.DEFAULT_OPTIONS;
		this.exporter = new PrometheusExporter(
			{
				port: this.metricsPort,
				endpoint: defaultEndpoint,
			},
			() => {
				logger.info(
					`prometheus scrape endpoint started: http://localhost:${this.metricsPort}${defaultEndpoint}`
				);
			}
		);
		const meterName = this.name;
		const meterProvider = new MeterProvider({
			views: [
				new View({
					instrumentName: METRIC_TYPES.sdk_call_duration_histogram,
					instrumentType: InstrumentType.HISTOGRAM,
					meterName: meterName,
					aggregation: new ExplicitBucketHistogramAggregation(
						Array.from(new Array(20), (_, i) => 0 + i * 100),
						true
					),
				}),
				new View({
					instrumentName: METRIC_TYPES.try_fill_duration_histogram,
					instrumentType: InstrumentType.HISTOGRAM,
					meterName: meterName,
					aggregation: new ExplicitBucketHistogramAggregation(
						Array.from(new Array(20), (_, i) => 0 + i * 5),
						true
					),
				}),
			],
		});

		//meterProvider.addMetricReader(this.exporter);
		//this.meter = meterProvider.getMeter(meterName);

		this.bootTimeMs = Date.now();

		this.runtimeSpecsGauge = this.meter.createObservableGauge(
			METRIC_TYPES.runtime_specs,
			{
				description: 'Runtime sepcification of this program',
			}
		);
		this.runtimeSpecsGauge.addCallback((obs) => {
			obs.observe(this.bootTimeMs, this.runtimeSpec);
		});
		this.lastTryFillTimeGauge = this.meter.createObservableGauge(
			METRIC_TYPES.last_try_fill_time,
			{
				description: 'Last time that fill was attempted',
			}
		);

		this.mutexBusyCounter = this.meter.createCounter(METRIC_TYPES.mutex_busy, {
			description: 'Count of times the mutex was busy',
		});
		this.successfulFillsCounter = this.meter.createCounter(
			METRIC_TYPES.successful_fills,
			{
				description: 'Count of fills that we successfully landed',
			}
		);
		this.attemptedFillsCounter = this.meter.createCounter(
			METRIC_TYPES.attempted_fills,
			{
				description: 'Count of fills we attempted',
			}
		);
		this.observedFillsCountCounter = this.meter.createCounter(
			METRIC_TYPES.observed_fills_count,
			{
				description: 'Count of fills observed in the market',
			}
		);
		this.userMapUserAccountKeysGauge = this.meter.createObservableGauge(
			METRIC_TYPES.user_map_user_account_keys,
			{
				description: 'number of user account keys in UserMap',
			}
		);
		this.userMapUserAccountKeysGauge.addCallback(async (obs) => {
			obs.observe(this.userMap.size());
		});

		this.userStatsMapAuthorityKeysGauge = this.meter.createObservableGauge(
			METRIC_TYPES.user_stats_map_authority_keys,
			{
				description: 'number of authority keys in UserStatsMap',
			}
		);
		this.userStatsMapAuthorityKeysGauge.addCallback(async (obs) => {
			obs.observe(this.userStatsMap.size());
		});

		this.pendingTransactionsGauge = this.meter.createObservableGauge(
			METRIC_TYPES.pending_transactions,
			{
				description:
					'number of pending transactions we are currently waiting on',
			}
		);
		this.pendingTransactionsGauge.addCallback(async (obs) => {
			for (const spotMarket of SpotMarkets[
				this.runtimeSpec.driftEnv as DriftEnv
			]) {
				if (spotMarket.serumMarket) {
					const marketIndex = spotMarket.marketIndex;
					const symbol = spotMarket.symbol;
					obs.observe(
						Atomics.load(this.pendingTransactionsArray, marketIndex),
						{
							marketIndex: marketIndex,
							symbol: symbol,
						}
					);
				}
			}
		});

		this.sdkCallDurationHistogram = this.meter.createHistogram(
			METRIC_TYPES.sdk_call_duration_histogram,
			{
				description: 'Distribution of sdk method calls',
				unit: 'ms',
			}
		);
		this.tryFillDurationHistogram = this.meter.createHistogram(
			METRIC_TYPES.try_fill_duration_histogram,
			{
				description: 'Distribution of tryFills',
				unit: 'ms',
			}
		);

		this.lastTryFillTimeGauge.addCallback(async (obs) => {
			await this.watchdogTimerMutex.runExclusive(async () => {
				const user = this.driftClient.getUser();
				obs.observe(
					this.watchdogTimerLastPatTime,
					metricAttrFromUserAccount(
						user.userAccountPublicKey,
						user.getUserAccount()
					)
				);
			});
		});
	}

	public async init() {
		logger.info(`${this.name} initing`);

		const initPromises: Array<Promise<any>> = [];

		initPromises.push(
			this.userMapMutex.runExclusive(async () => {
				this.userMap = new UserMap(
					this.driftClient,
					this.driftClient.userAccountSubscriptionConfig
				);
				this.userStatsMap = new UserStatsMap(
					this.driftClient,
					this.driftClient.userAccountSubscriptionConfig
				);

				await this.userMap.fetchAllUsers();
				await this.userStatsMap.fetchAllUserStats();
			})
		);

		const config = initialize({ env: this.runtimeSpec.driftEnv as DriftEnv });
		for (const spotMarketConfig of config.SPOT_MARKETS) {
			if (spotMarketConfig.serumMarket) {
				// set up fulfillment config
				initPromises.push(
					this.serumFulfillmentConfigMap.add(
						spotMarketConfig.marketIndex,
						spotMarketConfig.serumMarket
					)
				);

				// set up serum price subscriber
				const serumSubscriber = new SerumSubscriber({
					connection: this.driftClient.connection,
					programId: new PublicKey(config.SERUM_V3),
					marketAddress: spotMarketConfig.serumMarket,
					accountSubscription: {
						type: 'polling',
						accountLoader: (
							this.driftClient
								.accountSubscriber as PollingDriftClientAccountSubscriber
						).accountLoader,
					},
				});
				initPromises.push(serumSubscriber.subscribe());
				this.serumSubscribers.set(
					spotMarketConfig.marketIndex,
					serumSubscriber
				);
			}
		}

		await Promise.all(initPromises);
		await webhookMessage(`[${this.name}]: started`);
	}

	public async reset() {}

	public async startIntervalLoop(_intervalMs: number) {
		const intervalId = setInterval(
			this.trySpotFill.bind(this),
			this.pollingIntervalMs
		);
		this.intervalIds.push(intervalId);

		logger.info(`${this.name} Bot started!`);
	}

	public async healthCheck(): Promise<boolean> {
		let healthy = false;
		await this.watchdogTimerMutex.runExclusive(async () => {
			healthy =
				this.watchdogTimerLastPatTime > Date.now() - 5 * this.pollingIntervalMs;
			if (!healthy) {
				logger.warn(`${this.name} watchdog timer expired`);
			}
		});

		const stateAccount = this.driftClient.getStateAccount();
		const userMapResyncRequired =
			this.userMap.size() !== stateAccount.numberOfSubAccounts.toNumber() ||
			this.userStatsMap.size() !== stateAccount.numberOfAuthorities.toNumber();

		if (userMapResyncRequired) {
			logger.warn(
				`${
					this.name
				} user map resync required, userMap size: ${this.userMap.size()}, stateAccount.numberOfSubAccounts: ${stateAccount.numberOfSubAccounts.toNumber()}, userStatsMap size: ${this.userStatsMap.size()}, stateAccount.numberOfAuthorities: ${stateAccount.numberOfAuthorities.toNumber()}`
			);
		}
		healthy = healthy && !userMapResyncRequired;

		return healthy;
	}

	public async trigger(record: WrappedEvent<any>) {
		// logger.info(
		// 	`Spot filler seen record (slot: ${record.slot}): ${record.eventType}`
		// );

		// potentially a race here, but the lock is really slow :/
		// await this.userMapMutex.runExclusive(async () => {
		await this.userMap.updateWithEventRecord(record);
		await this.userStatsMap.updateWithEventRecord(record, this.userMap);
		// });

		if (record.eventType === 'OrderRecord') {
			const orderRecord = record as OrderRecord;
			const marketType = getVariant(orderRecord.order.marketType);
			if (marketType === 'spot') {
				await this.trySpotFill(orderRecord);
			}
		} else if (record.eventType === 'OrderActionRecord') {
			const actionRecord = record as OrderActionRecord;

			if (getVariant(actionRecord.action) === 'fill') {
				const marketType = getVariant(actionRecord.marketType);
				if (marketType === 'spot') {
					this.observedFillsCountCounter.add(1, {
						market:
							SpotMarkets[this.runtimeSpec.driftEnv][actionRecord.marketIndex]
								.symbol,
					});
				}
			}
		}
	}

	public viewDlob(): DLOB {
		return this.dlob;
	}

	private async resyncUserMapsIfRequired() {
		const stateAccount = this.driftClient.getStateAccount();
		const resyncRequired =
			this.userMap.size() !== stateAccount.numberOfSubAccounts.toNumber() ||
			this.userStatsMap.size() !== stateAccount.numberOfAuthorities.toNumber();

		if (resyncRequired) {
			await this.lastSlotReyncUserMapsMutex.runExclusive(async () => {
				let doResync = false;
				const start = Date.now();
				if (!this.bulkAccountLoader) {
					logger.info(`Resyncing UserMaps immediately (no BulkAccountLoader)`);
					doResync = true;
				} else {
					const nextResyncSlot =
						this.lastSlotResyncUserMaps + USER_MAP_RESYNC_COOLDOWN_SLOTS;
					if (nextResyncSlot >= this.bulkAccountLoader.mostRecentSlot) {
						const slotsRemaining =
							nextResyncSlot - this.bulkAccountLoader.mostRecentSlot;
						if (slotsRemaining % 10 === 0) {
							logger.info(
								`Resyncing UserMaps in cooldown, ${slotsRemaining} more slots to go`
							);
						}
						return;
					} else {
						doResync = true;
						this.lastSlotResyncUserMaps = this.bulkAccountLoader.mostRecentSlot;
					}
				}

				if (doResync) {
					logger.info(`Resyncing UserMap`);
					const newUserMap = new UserMap(
						this.driftClient,
						this.driftClient.userAccountSubscriptionConfig
					);
					const newUserStatsMap = new UserStatsMap(
						this.driftClient,
						this.driftClient.userAccountSubscriptionConfig
					);
					newUserMap.fetchAllUsers().then(() => {
						newUserStatsMap
							.fetchAllUserStats()
							.then(async () => {
								await this.userMapMutex.runExclusive(async () => {
									for (const user of this.userMap.values()) {
										await user.unsubscribe();
									}
									for (const user of this.userStatsMap.values()) {
										await user.unsubscribe();
									}
									delete this.userMap;
									delete this.userStatsMap;
									this.userMap = newUserMap;
									this.userStatsMap = newUserStatsMap;
								});
							})
							.finally(() => {
								logger.info(`UserMaps resynced in ${Date.now() - start}ms`);
							});
					});
				}
			});
		}
	}

	private async getSpotFillableNodesForMarket(
		market: SpotMarketAccount
	): Promise<Array<NodeToFill>> {
		let nodes: Array<NodeToFill> = [];

		const oraclePriceData = this.driftClient.getOracleDataForSpotMarket(
			market.marketIndex
		);

		// TODO: check oracle validity when ready

		await this.dlobMutex.runExclusive(async () => {
			const serumSubscriber = this.serumSubscribers.get(market.marketIndex);
			const serumBestBid = serumSubscriber?.getBestBid();
			const serumBestAsk = serumSubscriber?.getBestAsk();

			nodes = this.dlob.findNodesToFill(
				market.marketIndex,
				serumBestBid,
				serumBestAsk,
				oraclePriceData.slot.toNumber(),
				Date.now() / 1000,
				MarketType.SPOT,
				oraclePriceData,
				this.driftClient.getStateAccount(),
				this.driftClient.getSpotMarketAccount(market.marketIndex)
			);
		});

		return nodes;
	}

	private getNodeToFillSignature(node: NodeToFill): string {
		if (!node.node.userAccount) {
			return '~';
		}
		return `${node.node.userAccount.toString()}-${node.node.order.orderId.toString()}`;
	}

	private async getNodeFillInfo(nodeToFill: NodeToFill): Promise<{
		makerInfo: MakerInfo | undefined;
		chUser: User;
		referrerInfo: ReferrerInfo;
		marketType: MarketType;
	}> {
		let makerInfo: MakerInfo | undefined;
		let chUser: User;
		let referrerInfo: ReferrerInfo;

		try {
			await this.userMapMutex.runExclusive(async () => {
				if (nodeToFill.makerNode) {
					const makerUserAccount = (
						await this.userMap.mustGet(
							nodeToFill.makerNode.userAccount.toString()
						)
					).getUserAccount();
					const makerAuthority = makerUserAccount.authority;
					const makerUserStats = (
						await this.userStatsMap.mustGet(makerAuthority.toString())
					).userStatsAccountPublicKey;
					makerInfo = {
						maker: nodeToFill.makerNode.userAccount,
						makerUserAccount: makerUserAccount,
						order: nodeToFill.makerNode.order,
						makerStats: makerUserStats,
					};
				}

				chUser = await this.userMap.mustGet(
					nodeToFill.node.userAccount.toString()
				);
				referrerInfo = (
					await this.userStatsMap.mustGet(
						chUser.getUserAccount().authority.toString()
					)
				).getReferrerInfo();
			});
		} catch (e) {
			if (e != E_ALREADY_LOCKED) {
				throw new Error(`Error locking userMapMutex to fill node: ${e}`);
			}
		}

		return Promise.resolve({
			makerInfo,
			chUser,
			referrerInfo,
			marketType: nodeToFill.node.order.marketType,
		});
	}

	private nodeIsThrottled(nodeSignature: string): boolean {
		if (this.throttledNodes.has(nodeSignature)) {
			const lastFillAttempt = this.throttledNodes.get(nodeSignature);
			if (lastFillAttempt + FILL_ORDER_BACKOFF > Date.now()) {
				return true;
			}
		}
		return false;
	}
	private throttleNode(nodeSignature: string) {
		this.throttledNodes.set(nodeSignature, Date.now());
	}

	private unthrottleNode(nodeSignature: string) {
		this.throttledNodes.delete(nodeSignature);
	}

	private incPendingTransactions(spotMarketIndex: number): number {
		return Atomics.add(this.pendingTransactionsArray, spotMarketIndex, 1) + 1;
	}

	private decPendingTransactions(spotMarketIndex: number): number {
		return Atomics.sub(this.pendingTransactionsArray, spotMarketIndex, 1) - 1;
	}

	/**
	 *
	 * Priority fee paid (in addition to 5000 lamport base fee)
	 *
	 *                 /---------   <-- maxPriorityFee
	 *                / ^ pendingTxKink2
	 *               /
	 *              /   <-- minPriorityFee
	 *             |
	 * ------------|    <-- 0 priority fee
	 *             ^ pendingTxKink1
	 *
	 * ---- number of pending txs ----->
	 *
	 *
	 * PriorityFee = (computeUnitLimit * computeUnitPrice * 1e-6) lamports
	 * BaseFee = 5000 lamports
	 * TotalFeePaid = BaseFee + PriorityFee lamports
	 *
	 * @return computeUnitPrice in micro lamports (can be passed into ComputeBudgetProgram.setComputeUnitPrice)
	 */
	private calcComputeUnitPrice(
		currPendingTx: number,
		computeUnitLimit: number
	): number {
		if (currPendingTx < pendingTxKink1) {
			return 0;
		} else if (
			currPendingTx >= pendingTxKink1 &&
			currPendingTx < pendingTxKink2
		) {
			const m =
				(maxPriorityFee - minPriorityFee) / (pendingTxKink2 - pendingTxKink1);
			const b = minPriorityFee - m * pendingTxKink1;
			const priorityFee = m * currPendingTx + b;
			return priorityFee / (computeUnitLimit * 1e-6);
		} else {
			return maxPriorityFee / (computeUnitLimit * 1e-6);
		}
	}

	private async sleep(ms: number) {
		return new Promise((resolve) => setTimeout(resolve, ms));
	}

	private getFillSignatureFromUserAccountAndOrderId(
		userAccount: string,
		orderId: string
	): string {
		return `${userAccount}-${orderId}`;
	}

	/**
	 * Iterates through a tx's logs and handles it appropriately 3e.g. throttling users, updating metrics, etc.)
	 *
	 * @param nodesFilled nodes that we sent a transaction to fill
	 * @param logs logs from tx.meta.logMessages or this.clearingHouse.program._events._eventParser.parseLogs
	 *
	 * @returns number of nodes successfully filled
	 */
	private async handleTransactionLogs(
		nodeFilled: NodeToFill,
		logs: string[]
	): Promise<number> {
		let inFillIx = false;
		let errorThisFillIx = false;
		let successCount = 0;
		for (const log of logs) {
			if (log === null) {
				logger.error(`log is null`);
				continue;
			}

			if (isEndIxLog(this.driftClient.program.programId.toBase58(), log)) {
				if (!errorThisFillIx) {
					this.successfulFillsCounter.add(1, {
						market:
							SpotMarkets[this.runtimeSpec.driftEnv][
								nodeFilled.node.order.marketIndex
							].symbol,
					});
					successCount++;
				}

				inFillIx = false;
				errorThisFillIx = false;
				continue;
			}

			if (isIxLog(log)) {
				if (isFillIxLog(log)) {
					inFillIx = true;
					errorThisFillIx = false;

					// can also print this from parsing the log record in upcoming
					if (nodeFilled.makerNode) {
						logger.info(
							`Processing spot fill tx log:\ntaker: ${nodeFilled.node.userAccount.toBase58()}-${
								nodeFilled.node.order.orderId
							} ${convertToNumber(
								nodeFilled.node.order.baseAssetAmountFilled,
								BASE_PRECISION
							)}/${convertToNumber(
								nodeFilled.node.order.baseAssetAmount,
								BASE_PRECISION
							)} @ ${convertToNumber(
								nodeFilled.node.order.price,
								PRICE_PRECISION
							)}\nmaker: ${nodeFilled.makerNode.userAccount.toBase58()}-${
								nodeFilled.makerNode.order.orderId
							} ${convertToNumber(
								nodeFilled.makerNode.order.baseAssetAmountFilled,
								BASE_PRECISION
							)}/${convertToNumber(
								nodeFilled.makerNode.order.baseAssetAmount,
								BASE_PRECISION
							)} @ ${convertToNumber(
								nodeFilled.makerNode.order.price,
								PRICE_PRECISION
							)}`
						);
					} else {
						logger.info(
							`Processing spot fill tx log:\ntaker: ${nodeFilled.node.userAccount.toBase58()}-${
								nodeFilled.node.order.orderId
							} ${convertToNumber(
								nodeFilled.node.order.baseAssetAmountFilled,
								BASE_PRECISION
							)}/${convertToNumber(
								nodeFilled.node.order.baseAssetAmount,
								BASE_PRECISION
							)} @ ${convertToNumber(
								nodeFilled.node.order.price,
								PRICE_PRECISION
							)}\nmaker: OpenBook`
						);
					}
				} else {
					inFillIx = false;
				}
				continue;
			}

			if (!inFillIx) {
				// this is not a log for a fill instruction
				continue;
			}

			// try to handle the log line
			const orderIdDoesNotExist = isOrderDoesNotExistLog(log);
			if (orderIdDoesNotExist) {
				logger.error(
					`spot node filled: ${nodeFilled.node.userAccount.toString()}, ${
						nodeFilled.node.order.orderId
					}; does not exist (filled by someone else); ${log}`
				);
				this.throttledNodes.delete(this.getNodeToFillSignature(nodeFilled));
				errorThisFillIx = true;
				continue;
			}

			const makerBreachedMaintenanceMargin =
				isMakerBreachedMaintenanceMarginLog(log);
			if (makerBreachedMaintenanceMargin) {
				if (!nodeFilled.makerNode) {
					logger.error(
						`Got maker breached maint. margin log, but don't have a maker node: ${log}\n${JSON.stringify(
							nodeFilled,
							null,
							2
						)}`
					);
					continue;
				}
				const makerNodeSignature =
					this.getFillSignatureFromUserAccountAndOrderId(
						nodeFilled.makerNode.userAccount.toString(),
						nodeFilled.makerNode.order.orderId.toString()
					);
				logger.error(
					`maker breach maint. margin, assoc node: ${nodeFilled.makerNode.userAccount.toString()}, ${
						nodeFilled.makerNode.order.orderId
					}; (throttling ${makerNodeSignature}); ${log}`
				);
				this.throttledNodes.set(makerNodeSignature, Date.now());
				errorThisFillIx = true;

				const tx = new Transaction();
				tx.add(
					ComputeBudgetProgram.requestUnits({
						units: 1_000_000,
						additionalFee: 0,
					})
				);
				tx.add(
					await this.driftClient.getForceCancelOrdersIx(
						nodeFilled.makerNode.userAccount,
						(
							await this.userMap.mustGet(
								nodeFilled.makerNode.userAccount.toString()
							)
						).getUserAccount()
					)
				);
				this.driftClient.txSender
					.send(tx, [], this.driftClient.opts)
					.then((txSig) => {
						logger.info(
							`Force cancelled orders for maker ${nodeFilled.makerNode.userAccount.toBase58()} due to breach of maintenance margin. Tx: ${txSig}`
						);
					})
					.catch((e) => {
						console.error(e);
						logger.error(`Failed to send ForceCancelOrder Ixs (error above):`);
						webhookMessage(
							`[${this.name}]: :x: error processing fill tx logs:\n${
								e.stack ? e.stack : e.message
							}`
						);
					});

				continue;
			}

			const takerBreachedMaintenanceMargin =
				isTakerBreachedMaintenanceMarginLog(log);
			if (takerBreachedMaintenanceMargin) {
				const takerNodeSignature =
					this.getFillSignatureFromUserAccountAndOrderId(
						nodeFilled.node.userAccount.toString(),
						nodeFilled.node.order.orderId.toString()
					);
				logger.error(
					`taker breach maint. margin, assoc node: ${nodeFilled.node.userAccount.toString()}, ${
						nodeFilled.node.order.orderId
					}; (throttling ${takerNodeSignature} and force cancelling orders); ${log}`
				);
				this.throttledNodes.set(takerNodeSignature, Date.now());
				errorThisFillIx = true;

				const tx = new Transaction();
				tx.add(
					ComputeBudgetProgram.requestUnits({
						units: 1_000_000,
						additionalFee: 0,
					})
				);
				tx.add(
					await this.driftClient.getForceCancelOrdersIx(
						nodeFilled.node.userAccount,
						(
							await this.userMap.mustGet(nodeFilled.node.userAccount.toString())
						).getUserAccount()
					)
				);

				this.driftClient.txSender
					.send(tx, [], this.driftClient.opts)
					.then((txSig) => {
						logger.info(
							`Force cancelled orders for user ${nodeFilled.node.userAccount.toBase58()} due to breach of maintenance margin. Tx: ${txSig}`
						);
					})
					.catch((e) => {
						console.error(e);
						logger.error(`Failed to send ForceCancelOrder Ixs (error above):`);
						webhookMessage(
							`[${this.name}]: :x: error processing fill tx logs:\n${
								e.stack ? e.stack : e.message
							}`
						);
					});

				continue;
			}
		}

		return successCount;
	}

	private async processBulkFillTxLogs(nodeToFill: NodeToFill, txSig: string) {
		let tx: TransactionResponse | null = null;
		let attempts = 0;
		while (tx === null && attempts < 10) {
			logger.info(`waiting for ${txSig} to be confirmed`);
			tx = await this.driftClient.connection.getTransaction(txSig, {
				commitment: 'confirmed',
			});
			attempts++;
			// sleep 1s
			await this.sleep(1000);
		}

		if (tx === null) {
			logger.error(`tx ${txSig} not found`);
			return 0;
		}

		return this.handleTransactionLogs(nodeToFill, tx.meta.logMessages);
	}

	private async tryFillSpotNode(nodeToFill: NodeToFill) {
		const nodeSignature = this.getNodeToFillSignature(nodeToFill);
		if (this.nodeIsThrottled(nodeSignature)) {
			logger.info(`Throttling ${nodeSignature}`);
			return Promise.resolve(undefined);
		}
		this.throttleNode(nodeSignature);

		logger.info(
			`filling spot node: ${nodeToFill.node.userAccount.toString()}, ${
				nodeToFill.node.order.orderId
			}`
		);

		const { makerInfo, chUser, referrerInfo, marketType } =
			await this.getNodeFillInfo(nodeToFill);

		if (!isVariant(marketType, 'spot')) {
			throw new Error('expected spot market type');
		}

		// TODO: confirm if order.baseAssetAmount can use BASE_PRECISION for spot order
		if (nodeToFill.makerNode) {
			logger.info(
				`filling spot node:\ntaker: ${nodeToFill.node.userAccount.toBase58()}-${
					nodeToFill.node.order.orderId
				} ${convertToNumber(
					nodeToFill.node.order.baseAssetAmountFilled,
					BASE_PRECISION
				)}/${convertToNumber(
					nodeToFill.node.order.baseAssetAmount,
					BASE_PRECISION
				)} @ ${convertToNumber(
					nodeToFill.node.order.price,
					PRICE_PRECISION
				)}\nmaker: ${nodeToFill.makerNode.userAccount.toBase58()}-${
					nodeToFill.makerNode.order.orderId
				} ${convertToNumber(
					nodeToFill.makerNode.order.baseAssetAmountFilled,
					BASE_PRECISION
				)}/${convertToNumber(
					nodeToFill.makerNode.order.baseAssetAmount,
					BASE_PRECISION
				)} @ ${convertToNumber(
					nodeToFill.makerNode.order.price,
					PRICE_PRECISION
				)}`
			);
		} else {
			logger.info(
				`filling spot node\ntaker: ${nodeToFill.node.userAccount.toBase58()}-${
					nodeToFill.node.order.orderId
				} ${convertToNumber(
					nodeToFill.node.order.baseAssetAmountFilled,
					BASE_PRECISION
				)}/${convertToNumber(
					nodeToFill.node.order.baseAssetAmount,
					BASE_PRECISION
				)} @ ${convertToNumber(
					nodeToFill.node.order.price,
					PRICE_PRECISION
				)}\nmaker: OpenBook`
			);
		}

		let serumFulfillmentConfig: SerumV3FulfillmentConfigAccount = undefined;
		if (makerInfo === undefined) {
			serumFulfillmentConfig = this.serumFulfillmentConfigMap.get(
				nodeToFill.node.order.marketIndex
			);
		}

		const txStart = Date.now();
		const currPendingTxs = this.incPendingTransactions(
			nodeToFill.node.order.marketIndex
		);
		const computeUnits = 1_000_000;
		const computeUnitsPrice = this.calcComputeUnitPrice(
			currPendingTxs,
			computeUnits
		);
		logger.info(
			`sending - currPendingTxs: ${currPendingTxs}, computeUnits: ${computeUnits}, computeUnitsPrice: ${computeUnitsPrice}`
		);

		this.driftClient
			.fillSpotOrder(
				chUser.getUserAccountPublicKey(),
				chUser.getUserAccount(),
				nodeToFill.node.order,
				serumFulfillmentConfig,
				makerInfo,
				referrerInfo,
				{
					computeUnits,
					computeUnitsPrice,
				}
			)
			.then(async (txSig) => {
				logger.info(`Filled spot order ${nodeSignature}, TX: ${txSig}`);
				webhookMessage(
					`[${this.name}]: Filled spot order ${nodeSignature}, TX: ${tx}`
					,WEBHOOK_URL_FILLER
				);
				const pendingTxs = this.decPendingTransactions(
					nodeToFill.node.order.marketIndex
				);
				logger.info(`done - currPendingTxs: ${pendingTxs}`);

<<<<<<< HEAD
=======
				webhookMessage(
                                        `[${this.name}]: Filled spot order ${nodeSignature}, TX: ${txSig}`
                                        ,WEBHOOK_URL_FILLER
                                );

>>>>>>> 06c17bf6
				/*const duration = Date.now() - txStart;
				const user = this.driftClient.getUser();
				this.sdkCallDurationHistogram.record(duration, {
					...metricAttrFromUserAccount(
						user.getUserAccountPublicKey(),
						user.getUserAccount()
					),
					method: 'fillSpotOrder',
				});*/
<<<<<<< HEAD

				await this.processBulkFillTxLogs(nodeToFill, txSig);
=======
				// TODO: should parse the tx logs and determine if we were really successful
				this.successfulFillsCounter.add(1, {
					market:
						SpotMarkets[this.runtimeSpec.driftEnv][
							nodeToFill.node.order.marketIndex
						].symbol,
				});
>>>>>>> 06c17bf6
			})
			.catch((e) => {
				const pendingTxs = this.decPendingTransactions(
					nodeToFill.node.order.marketIndex
				);
				logger.info(`sim error - currPendingTxs: ${pendingTxs}`);

				logger.error(`Failed to fill spot order:`);
				console.error(e);

				const errorCode = getErrorCode(e);
				if (
					!errorCodesToSuppress.includes(errorCode) &&
					!(e as Error).message.includes('Transaction was not confirmed')
				) {
					webhookMessage(
						`[${this.name}]: :x: error trying to fill spot orders:\n${
							e.logs ? (e.logs as Array<string>).join('\n') : ''
						}\n${e.stack ? e.stack : e.message}`
<<<<<<< HEAD
          ,WEBHOOK_URL_FILLER
=======
						,WEBHOOK_URL_FILLER
>>>>>>> 06c17bf6
					);
				}
			})
			.finally(() => {
				this.unthrottleNode(nodeSignature);
			});
	}

	private async trySpotFill(orderRecord?: OrderRecord) {
		const startTime = Date.now();
		let ran = false;

		try {
			await tryAcquire(this.periodicTaskMutex).runExclusive(async () => {
				await this.dlobMutex.runExclusive(async () => {
					if (this.dlob) {
						this.dlob.clear();
						delete this.dlob;
					}
					this.dlob = new DLOB();
					try {
						await tryAcquire(this.userMapMutex).runExclusive(async () => {
							await this.dlob.initFromUserMap(this.userMap);
						});
					} catch (e) {
						if (e != E_ALREADY_LOCKED) {
							throw new Error(`Failed to init DLOB from usermap: ${e}`);
						}
					}
					if (orderRecord) {
						this.dlob.insertOrder(orderRecord.order, orderRecord.user);
					}
				});

				await this.resyncUserMapsIfRequired();

				if (this.throttledNodes.size > THROTTLED_NODE_SIZE_TO_PRUNE) {
					for (const [key, value] of this.throttledNodes.entries()) {
						if (value + 2 * FILL_ORDER_BACKOFF > Date.now()) {
							this.throttledNodes.delete(key);
						}
					}
				}

				// 1) get all fillable nodes
				let fillableNodes: Array<NodeToFill> = [];
				for (const market of this.driftClient.getSpotMarketAccounts()) {
					fillableNodes = fillableNodes.concat(
						await this.getSpotFillableNodesForMarket(market)
					);
				}

				const user = this.driftClient.getUser();
				/*this.attemptedFillsCounter.add(
					fillableNodes.length,
					metricAttrFromUserAccount(
						user.userAccountPublicKey,
						user.getUserAccount()
					)
				);*/

				for (const nodeToFill of fillableNodes) {
					this.tryFillSpotNode(nodeToFill);
				}

				ran = true;
			});
		} catch (e) {
			if (e === E_ALREADY_LOCKED) {
				const user = this.driftClient.getUser();
				/*this.mutexBusyCounter.add(
					1,
					metricAttrFromUserAccount(
						user.getUserAccountPublicKey(),
						user.getUserAccount()
					)
				);*/
			} else if (e === dlobMutexError) {
				logger.error(`${this.name} dlobMutexError timeout`);
			} else {
				logger.error('some other error:');
				console.error(e);
				webhookMessage(
					`[${this.name}]: :x: error trying to run main loop:\n${
						e.stack ? e.stack : e.message
					}`
            ,WEBHOOK_URL_FILLER
				);
			}
		} finally {
			if (ran) {
				const duration = Date.now() - startTime;
				/*const user = this.driftClient.getUser();
				this.tryFillDurationHistogram.record(
					duration,
					metricAttrFromUserAccount(
						user.getUserAccountPublicKey(),
						user.getUserAccount()
					)
				);*/
				logger.debug(`trySpotFill done, took ${duration}ms`);

				await this.watchdogTimerMutex.runExclusive(async () => {
					this.watchdogTimerLastPatTime = Date.now();
				});
			}
		}
	}
}<|MERGE_RESOLUTION|>--- conflicted
+++ resolved
@@ -71,12 +71,6 @@
 	isOrderDoesNotExistLog,
 	isTakerBreachedMaintenanceMarginLog,
 } from './common/txLogParse';
-
-require('dotenv').config();
-const WEBHOOK_URL_FILLER = process.env.WEBHOOK_URL_FILLER;
-
-require('dotenv').config();
-const WEBHOOK_URL_FILLER = process.env.WEBHOOK_URL_FILLER;
 
 /**
  * Size of throttled nodes to get to before pruning the map
@@ -1111,14 +1105,11 @@
 				);
 				logger.info(`done - currPendingTxs: ${pendingTxs}`);
 
-<<<<<<< HEAD
-=======
 				webhookMessage(
                                         `[${this.name}]: Filled spot order ${nodeSignature}, TX: ${txSig}`
                                         ,WEBHOOK_URL_FILLER
                                 );
 
->>>>>>> 06c17bf6
 				/*const duration = Date.now() - txStart;
 				const user = this.driftClient.getUser();
 				this.sdkCallDurationHistogram.record(duration, {
@@ -1128,18 +1119,8 @@
 					),
 					method: 'fillSpotOrder',
 				});*/
-<<<<<<< HEAD
 
 				await this.processBulkFillTxLogs(nodeToFill, txSig);
-=======
-				// TODO: should parse the tx logs and determine if we were really successful
-				this.successfulFillsCounter.add(1, {
-					market:
-						SpotMarkets[this.runtimeSpec.driftEnv][
-							nodeToFill.node.order.marketIndex
-						].symbol,
-				});
->>>>>>> 06c17bf6
 			})
 			.catch((e) => {
 				const pendingTxs = this.decPendingTransactions(
@@ -1159,11 +1140,7 @@
 						`[${this.name}]: :x: error trying to fill spot orders:\n${
 							e.logs ? (e.logs as Array<string>).join('\n') : ''
 						}\n${e.stack ? e.stack : e.message}`
-<<<<<<< HEAD
           ,WEBHOOK_URL_FILLER
-=======
-						,WEBHOOK_URL_FILLER
->>>>>>> 06c17bf6
 					);
 				}
 			})
