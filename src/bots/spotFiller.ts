import {
	DriftEnv,
	User,
	ReferrerInfo,
	DriftClient,
	SpotMarketAccount,
	MakerInfo,
	isVariant,
	DLOB,
	NodeToFill,
	UserMap,
	UserStatsMap,
	MarketType,
	initialize,
	SerumSubscriber,
	PollingDriftClientAccountSubscriber,
	SerumFulfillmentConfigMap,
	SerumV3FulfillmentConfigAccount,
	OrderActionRecord,
	getVariant,
	SpotMarkets,
	BulkAccountLoader,
	OrderRecord,
} from '@drift-labs/sdk';
import { Mutex, tryAcquire, withTimeout, E_ALREADY_LOCKED } from 'async-mutex';

import { PublicKey } from '@solana/web3.js';

import { PrometheusExporter } from '@opentelemetry/exporter-prometheus';
import {
	ExplicitBucketHistogramAggregation,
	InstrumentType,
	MeterProvider,
	View,
} from '@opentelemetry/sdk-metrics-base';
import {
	Meter,
	ObservableGauge,
	Counter,
	Histogram,
} from '@opentelemetry/api-metrics';

import { logger } from '../logger';
import { Bot } from '../types';
import { RuntimeSpec, metricAttrFromUserAccount } from '../metrics';
import { webhookMessage } from '../webhook';

require('dotenv').config();
const WEBHOOK_URL_FILLER = process.env.WEBHOOK_URL_FILLER;

/**
 * Size of throttled nodes to get to before pruning the map
 */
const THROTTLED_NODE_SIZE_TO_PRUNE = 10;

/**
 * Time to wait before trying a node again
 */
const FILL_ORDER_BACKOFF = 10000;
const USER_MAP_RESYNC_COOLDOWN_SLOTS = 300;

const dlobMutexError = new Error('dlobMutex timeout');

enum METRIC_TYPES {
	sdk_call_duration_histogram = 'sdk_call_duration_histogram',
	try_fill_duration_histogram = 'try_fill_duration_histogram',
	runtime_specs = 'runtime_specs',
	total_collateral = 'total_collateral',
	last_try_fill_time = 'last_try_fill_time',
	unrealized_pnl = 'unrealized_pnl',
	mutex_busy = 'mutex_busy',
	attempted_fills = 'attempted_fills',
	successful_fills = 'successful_fills',
	observed_fills_count = 'observed_fills_count',
	user_map_user_account_keys = 'user_map_user_account_keys',
	user_stats_map_authority_keys = 'user_stats_map_authority_keys',
}

export class SpotFillerBot implements Bot {
	public readonly name: string;
	public readonly dryRun: boolean;
	public readonly defaultIntervalMs: number = 1000;

	private bulkAccountLoader: BulkAccountLoader | undefined;
	private driftClient: DriftClient;

	private dlobMutex = withTimeout(
		new Mutex(),
		10 * this.defaultIntervalMs,
		dlobMutexError
	);
	private dlob: DLOB;

	private userMap: UserMap;
	private userStatsMap: UserStatsMap;

	private serumFulfillmentConfigMap: SerumFulfillmentConfigMap;
	private serumSubscribers: Map<number, SerumSubscriber>;

	private periodicTaskMutex = new Mutex();

	private watchdogTimerMutex = new Mutex();
	private watchdogTimerLastPatTime = Date.now();

	private lastSlotReyncUserMapsMutex = new Mutex();
	private lastSlotResyncUserMaps = 0;

	private intervalIds: Array<NodeJS.Timer> = [];
	private throttledNodes = new Map<string, number>();

	// metrics
	private metricsInitialized = false;
	private metricsPort: number | undefined;
	private meter: Meter;
	private exporter: PrometheusExporter;
	private bootTimeMs: number;

	private runtimeSpecsGauge: ObservableGauge;
	private runtimeSpec: RuntimeSpec;
	private mutexBusyCounter: Counter;
	private attemptedFillsCounter: Counter;
	private observedFillsCountCounter: Counter;
	private successfulFillsCounter: Counter;
	private sdkCallDurationHistogram: Histogram;
	private tryFillDurationHistogram: Histogram;
	private lastTryFillTimeGauge: ObservableGauge;
	private userMapUserAccountKeysGauge: ObservableGauge;
	private userStatsMapAuthorityKeysGauge: ObservableGauge;

	constructor(
		name: string,
		dryRun: boolean,
		bulkAccountLoader: BulkAccountLoader | undefined,
		clearingHouse: DriftClient,
		runtimeSpec: RuntimeSpec,
		metricsPort?: number | undefined
	) {
		this.name = name;
		this.dryRun = dryRun;
		this.bulkAccountLoader = bulkAccountLoader;
		this.driftClient = clearingHouse;
		this.runtimeSpec = runtimeSpec;

		this.serumFulfillmentConfigMap = new SerumFulfillmentConfigMap(
			clearingHouse
		);
		this.serumSubscribers = new Map<number, SerumSubscriber>();

		this.metricsPort = metricsPort;
		if (this.metricsPort) {
			//this.initializeMetrics();
		}
	}

	private initializeMetrics() {
		if (this.metricsInitialized) {
			logger.error('Tried to initilaize metrics multiple times');
			return;
		}
		this.metricsInitialized = true;

		const { endpoint: defaultEndpoint } = PrometheusExporter.DEFAULT_OPTIONS;
		this.exporter = new PrometheusExporter(
			{
				port: this.metricsPort,
				endpoint: defaultEndpoint,
			},
			() => {
				logger.info(
					`prometheus scrape endpoint started: http://localhost:${this.metricsPort}${defaultEndpoint}`
				);
			}
		);
		const meterName = this.name;
		const meterProvider = new MeterProvider({
			views: [
				new View({
					instrumentName: METRIC_TYPES.sdk_call_duration_histogram,
					instrumentType: InstrumentType.HISTOGRAM,
					meterName: meterName,
					aggregation: new ExplicitBucketHistogramAggregation(
						Array.from(new Array(20), (_, i) => 0 + i * 100),
						true
					),
				}),
				new View({
					instrumentName: METRIC_TYPES.try_fill_duration_histogram,
					instrumentType: InstrumentType.HISTOGRAM,
					meterName: meterName,
					aggregation: new ExplicitBucketHistogramAggregation(
						Array.from(new Array(20), (_, i) => 0 + i * 5),
						true
					),
				}),
			],
		});

		//meterProvider.addMetricReader(this.exporter);
		//this.meter = meterProvider.getMeter(meterName);

		this.bootTimeMs = Date.now();

		this.runtimeSpecsGauge = this.meter.createObservableGauge(
			METRIC_TYPES.runtime_specs,
			{
				description: 'Runtime sepcification of this program',
			}
		);
		this.runtimeSpecsGauge.addCallback((obs) => {
			obs.observe(this.bootTimeMs, this.runtimeSpec);
		});
		this.lastTryFillTimeGauge = this.meter.createObservableGauge(
			METRIC_TYPES.last_try_fill_time,
			{
				description: 'Last time that fill was attempted',
			}
		);

		this.mutexBusyCounter = this.meter.createCounter(METRIC_TYPES.mutex_busy, {
			description: 'Count of times the mutex was busy',
		});
		this.successfulFillsCounter = this.meter.createCounter(
			METRIC_TYPES.successful_fills,
			{
				description: 'Count of fills that we successfully landed',
			}
		);
		this.attemptedFillsCounter = this.meter.createCounter(
			METRIC_TYPES.attempted_fills,
			{
				description: 'Count of fills we attempted',
			}
		);
		this.observedFillsCountCounter = this.meter.createCounter(
			METRIC_TYPES.observed_fills_count,
			{
				description: 'Count of fills observed in the market',
			}
		);
		this.userMapUserAccountKeysGauge = this.meter.createObservableGauge(
			METRIC_TYPES.user_map_user_account_keys,
			{
				description: 'number of user account keys in UserMap',
			}
		);
		this.userMapUserAccountKeysGauge.addCallback(async (obs) => {
			obs.observe(this.userMap.size());
		});

		this.userStatsMapAuthorityKeysGauge = this.meter.createObservableGauge(
			METRIC_TYPES.user_stats_map_authority_keys,
			{
				description: 'number of authority keys in UserStatsMap',
			}
		);
		this.userStatsMapAuthorityKeysGauge.addCallback(async (obs) => {
			obs.observe(this.userStatsMap.size());
		});

		this.sdkCallDurationHistogram = this.meter.createHistogram(
			METRIC_TYPES.sdk_call_duration_histogram,
			{
				description: 'Distribution of sdk method calls',
				unit: 'ms',
			}
		);
		this.tryFillDurationHistogram = this.meter.createHistogram(
			METRIC_TYPES.try_fill_duration_histogram,
			{
				description: 'Distribution of tryFills',
				unit: 'ms',
			}
		);

		this.lastTryFillTimeGauge.addCallback(async (obs) => {
			await this.watchdogTimerMutex.runExclusive(async () => {
				const user = this.driftClient.getUser();
				obs.observe(
					this.watchdogTimerLastPatTime,
					metricAttrFromUserAccount(
						user.userAccountPublicKey,
						user.getUserAccount()
					)
				);
			});
		});
	}

	public async init() {
		logger.info(`${this.name} initing`);

		const initPromises: Array<Promise<any>> = [];

		this.userMap = new UserMap(
			this.driftClient,
			this.driftClient.userAccountSubscriptionConfig
		);
		initPromises.push(this.userMap.fetchAllUsers());

		this.userStatsMap = new UserStatsMap(
			this.driftClient,
			this.driftClient.userAccountSubscriptionConfig
		);
		initPromises.push(this.userStatsMap.fetchAllUserStats());

		const config = initialize({ env: this.runtimeSpec.driftEnv as DriftEnv });
		for (const spotMarketConfig of config.SPOT_MARKETS) {
			if (spotMarketConfig.serumMarket) {
				// set up fulfillment config
				initPromises.push(
					this.serumFulfillmentConfigMap.add(
						spotMarketConfig.marketIndex,
						spotMarketConfig.serumMarket
					)
				);

				// set up serum price subscriber
				const serumSubscriber = new SerumSubscriber({
					connection: this.driftClient.connection,
					programId: new PublicKey(config.SERUM_V3),
					marketAddress: spotMarketConfig.serumMarket,
					accountSubscription: {
						type: 'polling',
						accountLoader: (
							this.driftClient
								.accountSubscriber as PollingDriftClientAccountSubscriber
						).accountLoader,
					},
				});
				initPromises.push(serumSubscriber.subscribe());
				this.serumSubscribers.set(
					spotMarketConfig.marketIndex,
					serumSubscriber
				);
			}
		}

		await Promise.all(initPromises);
		await webhookMessage(`[${this.name}]: started`);
	}

	public async reset() {}

	public async startIntervalLoop(intervalMs: number) {
		const intervalId = setInterval(this.trySpotFill.bind(this), intervalMs);
		this.intervalIds.push(intervalId);

		logger.info(`${this.name} Bot started!`);
	}

	public async healthCheck(): Promise<boolean> {
		let healthy = false;
		await this.watchdogTimerMutex.runExclusive(async () => {
			healthy =
				this.watchdogTimerLastPatTime > Date.now() - 2 * this.defaultIntervalMs;
		});
		return healthy;
	}

	public async trigger(record: any) {
		await this.userMap.updateWithEventRecord(record);
		await this.userStatsMap.updateWithEventRecord(record, this.userMap);

		if (record.eventType === 'OrderRecord') {
			await this.trySpotFill(record as OrderRecord);
		} else if (record.eventType === 'OrderActionRecord') {
			const actionRecord = record as OrderActionRecord;

			if (getVariant(actionRecord.action) === 'fill') {
				const marketType = getVariant(actionRecord.marketType);
				if (marketType === 'spot') {
					this.observedFillsCountCounter.add(1, {
						market:
							SpotMarkets[this.runtimeSpec.driftEnv][actionRecord.marketIndex]
								.symbol,
					});
				}
			}
		}
	}

	public viewDlob(): DLOB {
		return this.dlob;
	}

	private async resyncUserMapsIfRequired() {
		const stateAccount = this.driftClient.getStateAccount();
		const resyncRequired =
			this.userMap.size() !== stateAccount.numberOfSubAccounts.toNumber() ||
			this.userStatsMap.size() !== stateAccount.numberOfAuthorities.toNumber();

		if (resyncRequired) {
			await this.lastSlotReyncUserMapsMutex.runExclusive(async () => {
				let doResync = false;
				const start = Date.now();
				if (!this.bulkAccountLoader) {
					logger.info(`Resyncing UserMaps immediately (no BulkAccountLoader)`);
					doResync = true;
				} else {
					const nextResyncSlot =
						this.lastSlotResyncUserMaps + USER_MAP_RESYNC_COOLDOWN_SLOTS;
					if (nextResyncSlot >= this.bulkAccountLoader.mostRecentSlot) {
						const slotsRemaining =
							nextResyncSlot - this.bulkAccountLoader.mostRecentSlot;
						if (slotsRemaining % 10 === 0) {
							logger.info(
								`Resyncing UserMaps in cooldown, ${slotsRemaining} more slots to go`
							);
						}
						return;
					} else {
						logger.info(`Resyncing UserMaps`);
						doResync = true;
						this.lastSlotResyncUserMaps = this.bulkAccountLoader.mostRecentSlot;
					}
				}

				if (doResync) {
					const newUserMap = new UserMap(
						this.driftClient,
						this.driftClient.userAccountSubscriptionConfig
					);
					const newUserStatsMap = new UserStatsMap(
						this.driftClient,
						this.driftClient.userAccountSubscriptionConfig
					);
					newUserMap.fetchAllUsers().then(() => {
						newUserStatsMap
							.fetchAllUserStats()
							.then(() => {
								delete this.userMap;
								delete this.userStatsMap;
								this.userMap = newUserMap;
								this.userStatsMap = newUserStatsMap;
							})
							.finally(() => {
								logger.info(`UserMaps resynced in ${Date.now() - start}ms`);
							});
					});
				}
			});
		}
	}

	private async getSpotFillableNodesForMarket(
		market: SpotMarketAccount
	): Promise<Array<NodeToFill>> {
		let nodes: Array<NodeToFill> = [];

		const oraclePriceData = this.driftClient.getOracleDataForSpotMarket(
			market.marketIndex
		);

		// TODO: check oracle validity when ready

		await this.dlobMutex.runExclusive(async () => {
			const serumSubscriber = this.serumSubscribers.get(market.marketIndex);
			const serumBestBid = serumSubscriber?.getBestBid();
			const serumBestAsk = serumSubscriber?.getBestAsk();

			nodes = this.dlob.findNodesToFill(
				market.marketIndex,
				serumBestBid,
				serumBestAsk,
				oraclePriceData.slot.toNumber(),
				Date.now() / 1000,
				MarketType.SPOT,
				oraclePriceData,
				this.driftClient.getStateAccount(),
				this.driftClient.getSpotMarketAccount(market.marketIndex)
			);
		});

		return nodes;
	}

	private getNodeToFillSignature(node: NodeToFill): string {
		if (!node.node.userAccount) {
			return '~';
		}
		return `${node.node.userAccount.toString()}-${node.node.order.orderId.toString()}`;
	}

	private async getNodeFillInfo(nodeToFill: NodeToFill): Promise<{
		makerInfo: MakerInfo | undefined;
		chUser: User;
		referrerInfo: ReferrerInfo;
		marketType: MarketType;
	}> {
		let makerInfo: MakerInfo | undefined;
		if (nodeToFill.makerNode) {
			const makerUserAccount = (
				await this.userMap.mustGet(nodeToFill.makerNode.userAccount.toString())
			).getUserAccount();
			const makerAuthority = makerUserAccount.authority;
			const makerUserStats = (
				await this.userStatsMap.mustGet(makerAuthority.toString())
			).userStatsAccountPublicKey;
			makerInfo = {
				maker: nodeToFill.makerNode.userAccount,
				makerUserAccount: makerUserAccount,
				order: nodeToFill.makerNode.order,
				makerStats: makerUserStats,
			};
		}

		const chUser = await this.userMap.mustGet(
			nodeToFill.node.userAccount.toString()
		);
		const referrerInfo = (
			await this.userStatsMap.mustGet(
				chUser.getUserAccount().authority.toString()
			)
		).getReferrerInfo();

		return Promise.resolve({
			makerInfo,
			chUser,
			referrerInfo,
			marketType: nodeToFill.node.order.marketType,
		});
	}

	private nodeIsThrottled(nodeSignature: string): boolean {
		if (this.throttledNodes.has(nodeSignature)) {
			const lastFillAttempt = this.throttledNodes.get(nodeSignature);
			if (lastFillAttempt + FILL_ORDER_BACKOFF > Date.now()) {
				return true;
			}
		}
		return false;
	}
	private throttleNode(nodeSignature: string) {
		this.throttledNodes.set(nodeSignature, Date.now());
	}

	private unthrottleNode(nodeSignature: string) {
		this.throttledNodes.delete(nodeSignature);
	}

	private async tryFillSpotNode(nodeToFill: NodeToFill) {
		const nodeSignature = this.getNodeToFillSignature(nodeToFill);
		if (this.nodeIsThrottled(nodeSignature)) {
			logger.info(`Throttling ${nodeSignature}`);
			return Promise.resolve(undefined);
		}
		this.throttleNode(nodeSignature);

		logger.info(
			`filling spot node: ${nodeToFill.node.userAccount.toString()}, ${
				nodeToFill.node.order.orderId
			}`
		);

		const { makerInfo, chUser, referrerInfo, marketType } =
			await this.getNodeFillInfo(nodeToFill);

		if (!isVariant(marketType, 'spot')) {
			throw new Error('expected spot market type');
		}

		let serumFulfillmentConfig: SerumV3FulfillmentConfigAccount = undefined;
		if (makerInfo === undefined) {
			serumFulfillmentConfig = this.serumFulfillmentConfigMap.get(
				nodeToFill.node.order.marketIndex
			);
		}

		const start = Date.now();
		this.driftClient
			.fillSpotOrder(
				chUser.getUserAccountPublicKey(),
				chUser.getUserAccount(),
				nodeToFill.node.order,
				serumFulfillmentConfig,
				makerInfo,
				referrerInfo
			)
			.then((tx) => {
				logger.info(`Filled spot order ${nodeSignature}, TX: ${tx}`);
				webhookMessage(
					`[${this.name}]: Filled spot order ${nodeSignature}, TX: ${tx}`
					,WEBHOOK_URL_FILLER
				);
				/*const duration = Date.now() - start;
				const user = this.driftClient.getUser();
				this.sdkCallDurationHistogram.record(duration, {
					...metricAttrFromUserAccount(
						user.getUserAccountPublicKey(),
						user.getUserAccount()
					),
					method: 'fillSpotOrder',
				});*/
			})
			.catch((e) => {
				console.error(e);
				logger.error(`Failed to fill spot order`);
				webhookMessage(
<<<<<<< HEAD
					`[${this.name}]: :x: error trying to fill spot orders:\n${
						e.stack ? e.stack : e.message
					}`
=======
					`[${this.name}]: :x: error trying to fill spot orders:\n${e}`
					,WEBHOOK_URL_FILLER
>>>>>>> a4ea8b3e
				);
			})
			.finally(() => {
				this.unthrottleNode(nodeSignature);
			});
	}

	private async trySpotFill(orderRecord?: OrderRecord) {
		const startTime = Date.now();
		let ran = false;

		await tryAcquire(this.periodicTaskMutex)
			.runExclusive(async () => {
				await this.dlobMutex.runExclusive(async () => {
					if (this.dlob) {
						this.dlob.clear();
						delete this.dlob;
					}
					this.dlob = new DLOB();
					await this.dlob.initFromUserMap(this.userMap);
					if (orderRecord) {
						this.dlob.insertOrder(orderRecord.order, orderRecord.user);
					}
				});

				await this.resyncUserMapsIfRequired();

				if (this.throttledNodes.size > THROTTLED_NODE_SIZE_TO_PRUNE) {
					for (const [key, value] of this.throttledNodes.entries()) {
						if (value + 2 * FILL_ORDER_BACKOFF > Date.now()) {
							this.throttledNodes.delete(key);
						}
					}
				}

				// 1) get all fillable nodes
				let fillableNodes: Array<NodeToFill> = [];
				for (const market of this.driftClient.getSpotMarketAccounts()) {
					fillableNodes = fillableNodes.concat(
						await this.getSpotFillableNodesForMarket(market)
					);
				}

				const user = this.driftClient.getUser();
				/*this.attemptedFillsCounter.add(
					fillableNodes.length,
					metricAttrFromUserAccount(
						user.userAccountPublicKey,
						user.getUserAccount()
					)
				);*/

				await Promise.all(
					fillableNodes.map(async (spotNodeToFill) => {
						await this.tryFillSpotNode(spotNodeToFill);
					})
				);

				ran = true;
			})
			.catch((e) => {
				if (e === E_ALREADY_LOCKED) {
					const user = this.driftClient.getUser();
					/*this.mutexBusyCounter.add(
						1,
						metricAttrFromUserAccount(
							user.getUserAccountPublicKey(),
							user.getUserAccount()
						)
					);*/
				} else if (e === dlobMutexError) {
					logger.error(`${this.name} dlobMutexError timeout`);
				} else {
					console.log('some other error...');
					console.error(e);
					webhookMessage(
<<<<<<< HEAD
						`[${this.name}]: :x: error trying to run main loop:\n${
							e.stack ? e.stack : e.message
						}`
=======
						`[${this.name}]: :x: error trying to run main loop:\n${e}`
						,WEBHOOK_URL_FILLER
>>>>>>> a4ea8b3e
					);
				}
			})
			.finally(async () => {
				if (ran) {
					const duration = Date.now() - startTime;
					/*const user = this.driftClient.getUser();
					this.tryFillDurationHistogram.record(
						duration,
						metricAttrFromUserAccount(
							user.getUserAccountPublicKey(),
							user.getUserAccount()
						)
					);*/
					logger.debug(`trySpotFill done, took ${duration}ms`);

					await this.watchdogTimerMutex.runExclusive(async () => {
						this.watchdogTimerLastPatTime = Date.now();
					});
				}
			});
	}
}<|MERGE_RESOLUTION|>--- conflicted
+++ resolved
@@ -596,14 +596,10 @@
 				console.error(e);
 				logger.error(`Failed to fill spot order`);
 				webhookMessage(
-<<<<<<< HEAD
 					`[${this.name}]: :x: error trying to fill spot orders:\n${
 						e.stack ? e.stack : e.message
 					}`
-=======
-					`[${this.name}]: :x: error trying to fill spot orders:\n${e}`
-					,WEBHOOK_URL_FILLER
->>>>>>> a4ea8b3e
+          ,WEBHOOK_URL_FILLER
 				);
 			})
 			.finally(() => {
@@ -680,14 +676,10 @@
 					console.log('some other error...');
 					console.error(e);
 					webhookMessage(
-<<<<<<< HEAD
 						`[${this.name}]: :x: error trying to run main loop:\n${
 							e.stack ? e.stack : e.message
 						}`
-=======
-						`[${this.name}]: :x: error trying to run main loop:\n${e}`
-						,WEBHOOK_URL_FILLER
->>>>>>> a4ea8b3e
+            ,WEBHOOK_URL_FILLER
 					);
 				}
 			})
