import {
	DriftEnv,
	User,
	ReferrerInfo,
	DriftClient,
	SpotMarketAccount,
	MakerInfo,
	isVariant,
	DLOB,
	NodeToFill,
	UserMap,
	UserStatsMap,
	MarketType,
	initialize,
	SerumSubscriber,
	PollingDriftClientAccountSubscriber,
	SerumFulfillmentConfigMap,
	SerumV3FulfillmentConfigAccount,
	OrderActionRecord,
	getVariant,
	SpotMarkets,
	BulkAccountLoader,
	OrderRecord,
	convertToNumber,
	BASE_PRECISION,
	PRICE_PRECISION,
	WrappedEvent,
} from '@drift-labs/sdk';
import {
	Mutex,
	tryAcquire,
	withTimeout,
	E_ALREADY_LOCKED,
	MutexInterface,
} from 'async-mutex';

import {
	ComputeBudgetProgram,
	PublicKey,
	Transaction,
	TransactionResponse,
} from '@solana/web3.js';

import { PrometheusExporter } from '@opentelemetry/exporter-prometheus';
import {
	ExplicitBucketHistogramAggregation,
	InstrumentType,
	MeterProvider,
	View,
} from '@opentelemetry/sdk-metrics-base';
import {
	Meter,
	ObservableGauge,
	Counter,
	Histogram,
} from '@opentelemetry/api-metrics';

import { logger } from '../logger';
import { Bot } from '../types';
import { RuntimeSpec, metricAttrFromUserAccount } from '../metrics';
import { webhookMessage } from '../webhook';
import { getErrorCode } from '../error';
import {
	isEndIxLog,
	isFillIxLog,
	isIxLog,
	isMakerBreachedMaintenanceMarginLog,
	isOrderDoesNotExistLog,
	isTakerBreachedMaintenanceMarginLog,
} from './common/txLogParse';

require('dotenv').config();
const WEBHOOK_URL_FILLER = process.env.WEBHOOK_URL_FILLER;

/**
 * Size of throttled nodes to get to before pruning the map
 */
const THROTTLED_NODE_SIZE_TO_PRUNE = 10;

/**
 * Time to wait before trying a node again
 */
const FILL_ORDER_BACKOFF = 10000;
const USER_MAP_RESYNC_COOLDOWN_SLOTS = 50;

/**
 * Constants to determine if we should add a priority fee to a transaction
 */
const pendingTxKink1 = 5; // number of pending tx before we start adding a priority fee starting at minPriorityFee
const pendingTxKink2 = 10; // number of pending tx after which we clamp the priority fee to maxPriorityFee

// the max priority fee we will add on top of the 5000 lamport base fee.
const minPriorityFee = 5000;
const maxPriorityFee = 10000;

const dlobMutexError = new Error('dlobMutex timeout');

const errorCodesToSuppress = [
	6061, // 0x17AD Error Number: 6061. Error Message: Order does not exist.
];

enum METRIC_TYPES {
	sdk_call_duration_histogram = 'sdk_call_duration_histogram',
	try_fill_duration_histogram = 'try_fill_duration_histogram',
	runtime_specs = 'runtime_specs',
	total_collateral = 'total_collateral',
	last_try_fill_time = 'last_try_fill_time',
	unrealized_pnl = 'unrealized_pnl',
	mutex_busy = 'mutex_busy',
	attempted_fills = 'attempted_fills',
	successful_fills = 'successful_fills',
	observed_fills_count = 'observed_fills_count',
	user_map_user_account_keys = 'user_map_user_account_keys',
	user_stats_map_authority_keys = 'user_stats_map_authority_keys',
	pending_transactions = 'pending_transactions',
}

export class SpotFillerBot implements Bot {
	public readonly name: string;
	public readonly dryRun: boolean;
	public readonly defaultIntervalMs: number = 5000;

	private bulkAccountLoader: BulkAccountLoader | undefined;
	private driftClient: DriftClient;
	private pollingIntervalMs: number;

	private dlobMutex: MutexInterface;
	private dlob: DLOB;

	private userMapMutex = new Mutex();
	private userMap: UserMap;
	private userStatsMap: UserStatsMap;

	private serumFulfillmentConfigMap: SerumFulfillmentConfigMap;
	private serumSubscribers: Map<number, SerumSubscriber>;

	private periodicTaskMutex = new Mutex();

	private watchdogTimerMutex = new Mutex();
	private watchdogTimerLastPatTime = Date.now();

	private lastSlotReyncUserMapsMutex = new Mutex();
	private lastSlotResyncUserMaps = 0;

	private intervalIds: Array<NodeJS.Timer> = [];
	private throttledNodes = new Map<string, number>();
	private pendingTransactionsBuffer = new SharedArrayBuffer(16); // 16 byte shared buffer
	private pendingTransactionsArray = new Uint8Array(
		this.pendingTransactionsBuffer
	);

	// metrics
	private metricsInitialized = false;
	private metricsPort: number | undefined;
	private meter: Meter;
	private exporter: PrometheusExporter;
	private bootTimeMs: number;

	private runtimeSpecsGauge: ObservableGauge;
	private runtimeSpec: RuntimeSpec;
	private mutexBusyCounter: Counter;
	private attemptedFillsCounter: Counter;
	private observedFillsCountCounter: Counter;
	private successfulFillsCounter: Counter;
	private sdkCallDurationHistogram: Histogram;
	private tryFillDurationHistogram: Histogram;
	private lastTryFillTimeGauge: ObservableGauge;
	private userMapUserAccountKeysGauge: ObservableGauge;
	private userStatsMapAuthorityKeysGauge: ObservableGauge;
	private pendingTransactionsGauge: ObservableGauge;

	constructor(
		name: string,
		dryRun: boolean,
		bulkAccountLoader: BulkAccountLoader | undefined,
		clearingHouse: DriftClient,
		runtimeSpec: RuntimeSpec,
		pollingIntervalMs?: number,
		metricsPort?: number
	) {
		if (!bulkAccountLoader) {
			throw new Error(
				'SpotFiller only works in polling mode (cannot run with --websocket flag) bulkAccountLoader is required'
			);
		}
		this.name = name;
		this.dryRun = dryRun;
		this.bulkAccountLoader = bulkAccountLoader;
		this.driftClient = clearingHouse;
		this.runtimeSpec = runtimeSpec;

		this.serumFulfillmentConfigMap = new SerumFulfillmentConfigMap(
			clearingHouse
		);
		this.serumSubscribers = new Map<number, SerumSubscriber>();

		if (!pollingIntervalMs) {
			pollingIntervalMs = this.defaultIntervalMs;
		}
		this.pollingIntervalMs = pollingIntervalMs;
		this.dlobMutex = withTimeout(
			new Mutex(),
			10 * this.pollingIntervalMs,
			dlobMutexError
		);

		this.metricsPort = metricsPort;
		if (this.metricsPort) {
			//this.initializeMetrics();
		}

		// load the pending tx atomic
		for (const spotMarket of SpotMarkets[
			this.runtimeSpec.driftEnv as DriftEnv
		]) {
			if (spotMarket.serumMarket) {
				Atomics.store(this.pendingTransactionsArray, spotMarket.marketIndex, 0);
			}
		}
	}

	private initializeMetrics() {
		if (this.metricsInitialized) {
			logger.error('Tried to initilaize metrics multiple times');
			return;
		}
		this.metricsInitialized = true;

		const { endpoint: defaultEndpoint } = PrometheusExporter.DEFAULT_OPTIONS;
		this.exporter = new PrometheusExporter(
			{
				port: this.metricsPort,
				endpoint: defaultEndpoint,
			},
			() => {
				logger.info(
					`prometheus scrape endpoint started: http://localhost:${this.metricsPort}${defaultEndpoint}`
				);
			}
		);
		const meterName = this.name;
		const meterProvider = new MeterProvider({
			views: [
				new View({
					instrumentName: METRIC_TYPES.sdk_call_duration_histogram,
					instrumentType: InstrumentType.HISTOGRAM,
					meterName: meterName,
					aggregation: new ExplicitBucketHistogramAggregation(
						Array.from(new Array(20), (_, i) => 0 + i * 100),
						true
					),
				}),
				new View({
					instrumentName: METRIC_TYPES.try_fill_duration_histogram,
					instrumentType: InstrumentType.HISTOGRAM,
					meterName: meterName,
					aggregation: new ExplicitBucketHistogramAggregation(
						Array.from(new Array(20), (_, i) => 0 + i * 5),
						true
					),
				}),
			],
		});

		//meterProvider.addMetricReader(this.exporter);
		//this.meter = meterProvider.getMeter(meterName);

		this.bootTimeMs = Date.now();

		this.runtimeSpecsGauge = this.meter.createObservableGauge(
			METRIC_TYPES.runtime_specs,
			{
				description: 'Runtime sepcification of this program',
			}
		);
		this.runtimeSpecsGauge.addCallback((obs) => {
			obs.observe(this.bootTimeMs, this.runtimeSpec);
		});
		this.lastTryFillTimeGauge = this.meter.createObservableGauge(
			METRIC_TYPES.last_try_fill_time,
			{
				description: 'Last time that fill was attempted',
			}
		);

		this.mutexBusyCounter = this.meter.createCounter(METRIC_TYPES.mutex_busy, {
			description: 'Count of times the mutex was busy',
		});
		this.successfulFillsCounter = this.meter.createCounter(
			METRIC_TYPES.successful_fills,
			{
				description: 'Count of fills that we successfully landed',
			}
		);
		this.attemptedFillsCounter = this.meter.createCounter(
			METRIC_TYPES.attempted_fills,
			{
				description: 'Count of fills we attempted',
			}
		);
		this.observedFillsCountCounter = this.meter.createCounter(
			METRIC_TYPES.observed_fills_count,
			{
				description: 'Count of fills observed in the market',
			}
		);
		this.userMapUserAccountKeysGauge = this.meter.createObservableGauge(
			METRIC_TYPES.user_map_user_account_keys,
			{
				description: 'number of user account keys in UserMap',
			}
		);
		this.userMapUserAccountKeysGauge.addCallback(async (obs) => {
			obs.observe(this.userMap.size());
		});

		this.userStatsMapAuthorityKeysGauge = this.meter.createObservableGauge(
			METRIC_TYPES.user_stats_map_authority_keys,
			{
				description: 'number of authority keys in UserStatsMap',
			}
		);
		this.userStatsMapAuthorityKeysGauge.addCallback(async (obs) => {
			obs.observe(this.userStatsMap.size());
		});

		this.pendingTransactionsGauge = this.meter.createObservableGauge(
			METRIC_TYPES.pending_transactions,
			{
				description:
					'number of pending transactions we are currently waiting on',
			}
		);
		this.pendingTransactionsGauge.addCallback(async (obs) => {
			for (const spotMarket of SpotMarkets[
				this.runtimeSpec.driftEnv as DriftEnv
			]) {
				if (spotMarket.serumMarket) {
					const marketIndex = spotMarket.marketIndex;
					const symbol = spotMarket.symbol;
					obs.observe(
						Atomics.load(this.pendingTransactionsArray, marketIndex),
						{
							marketIndex: marketIndex,
							symbol: symbol,
						}
					);
				}
			}
		});

		this.sdkCallDurationHistogram = this.meter.createHistogram(
			METRIC_TYPES.sdk_call_duration_histogram,
			{
				description: 'Distribution of sdk method calls',
				unit: 'ms',
			}
		);
		this.tryFillDurationHistogram = this.meter.createHistogram(
			METRIC_TYPES.try_fill_duration_histogram,
			{
				description: 'Distribution of tryFills',
				unit: 'ms',
			}
		);

		this.lastTryFillTimeGauge.addCallback(async (obs) => {
			await this.watchdogTimerMutex.runExclusive(async () => {
				const user = this.driftClient.getUser();
				obs.observe(
					this.watchdogTimerLastPatTime,
					metricAttrFromUserAccount(
						user.userAccountPublicKey,
						user.getUserAccount()
					)
				);
			});
		});
	}

	public async init() {
		logger.info(`${this.name} initing`);

		const initPromises: Array<Promise<any>> = [];

		initPromises.push(
			this.userMapMutex.runExclusive(async () => {
				this.userMap = new UserMap(
					this.driftClient,
					this.driftClient.userAccountSubscriptionConfig
				);
				this.userStatsMap = new UserStatsMap(
					this.driftClient,
					this.driftClient.userAccountSubscriptionConfig
				);

				await this.userMap.fetchAllUsers();
				await this.userStatsMap.fetchAllUserStats();
			})
		);

		const config = initialize({ env: this.runtimeSpec.driftEnv as DriftEnv });
		for (const spotMarketConfig of config.SPOT_MARKETS) {
			if (spotMarketConfig.serumMarket) {
				// set up fulfillment config
				initPromises.push(
					this.serumFulfillmentConfigMap.add(
						spotMarketConfig.marketIndex,
						spotMarketConfig.serumMarket
					)
				);

				// set up serum price subscriber
				const serumSubscriber = new SerumSubscriber({
					connection: this.driftClient.connection,
					programId: new PublicKey(config.SERUM_V3),
					marketAddress: spotMarketConfig.serumMarket,
					accountSubscription: {
						type: 'polling',
						accountLoader: (
							this.driftClient
								.accountSubscriber as PollingDriftClientAccountSubscriber
						).accountLoader,
					},
				});
				initPromises.push(serumSubscriber.subscribe());
				this.serumSubscribers.set(
					spotMarketConfig.marketIndex,
					serumSubscriber
				);
			}
		}

		await Promise.all(initPromises);
		await webhookMessage(`[${this.name}]: started`);
	}

	public async reset() {}

	public async startIntervalLoop(_intervalMs: number) {
		const intervalId = setInterval(
			this.trySpotFill.bind(this),
			this.pollingIntervalMs
		);
		this.intervalIds.push(intervalId);

		logger.info(`${this.name} Bot started!`);
	}

	public async healthCheck(): Promise<boolean> {
		let healthy = false;
		await this.watchdogTimerMutex.runExclusive(async () => {
			healthy =
				this.watchdogTimerLastPatTime > Date.now() - 5 * this.pollingIntervalMs;
			if (!healthy) {
				logger.warn(`${this.name} watchdog timer expired`);
			}
		});

		const stateAccount = this.driftClient.getStateAccount();
		const userMapResyncRequired =
			this.userMap.size() !== stateAccount.numberOfSubAccounts.toNumber() ||
			this.userStatsMap.size() !== stateAccount.numberOfAuthorities.toNumber();

		if (userMapResyncRequired) {
			logger.warn(
				`${
					this.name
				} user map resync required, userMap size: ${this.userMap.size()}, stateAccount.numberOfSubAccounts: ${stateAccount.numberOfSubAccounts.toNumber()}, userStatsMap size: ${this.userStatsMap.size()}, stateAccount.numberOfAuthorities: ${stateAccount.numberOfAuthorities.toNumber()}`
			);
		}
		healthy = healthy && !userMapResyncRequired;

		return healthy;
	}

	public async trigger(record: WrappedEvent<any>) {
		// logger.info(
		// 	`Spot filler seen record (slot: ${record.slot}): ${record.eventType}`
		// );

		// potentially a race here, but the lock is really slow :/
		// await this.userMapMutex.runExclusive(async () => {
		await this.userMap.updateWithEventRecord(record);
		await this.userStatsMap.updateWithEventRecord(record, this.userMap);
		// });

		if (record.eventType === 'OrderRecord') {
			const orderRecord = record as OrderRecord;
			const marketType = getVariant(orderRecord.order.marketType);
			if (marketType === 'spot') {
				await this.trySpotFill(orderRecord);
			}
		} else if (record.eventType === 'OrderActionRecord') {
			const actionRecord = record as OrderActionRecord;

			if (getVariant(actionRecord.action) === 'fill') {
				const marketType = getVariant(actionRecord.marketType);
				if (marketType === 'spot') {
					this.observedFillsCountCounter.add(1, {
						market:
							SpotMarkets[this.runtimeSpec.driftEnv][actionRecord.marketIndex]
								.symbol,
					});
				}
			}
		}
	}

	public viewDlob(): DLOB {
		return this.dlob;
	}

	private async resyncUserMapsIfRequired() {
		const stateAccount = this.driftClient.getStateAccount();
		const resyncRequired =
			this.userMap.size() !== stateAccount.numberOfSubAccounts.toNumber() ||
			this.userStatsMap.size() !== stateAccount.numberOfAuthorities.toNumber();

		if (resyncRequired) {
			await this.lastSlotReyncUserMapsMutex.runExclusive(async () => {
				let doResync = false;
				const start = Date.now();
				if (!this.bulkAccountLoader) {
					logger.info(`Resyncing UserMaps immediately (no BulkAccountLoader)`);
					doResync = true;
				} else {
					const nextResyncSlot =
						this.lastSlotResyncUserMaps + USER_MAP_RESYNC_COOLDOWN_SLOTS;
					if (nextResyncSlot >= this.bulkAccountLoader.mostRecentSlot) {
						const slotsRemaining =
							nextResyncSlot - this.bulkAccountLoader.mostRecentSlot;
						if (slotsRemaining % 10 === 0) {
							logger.info(
								`Resyncing UserMaps in cooldown, ${slotsRemaining} more slots to go`
							);
						}
						return;
					} else {
						doResync = true;
						this.lastSlotResyncUserMaps = this.bulkAccountLoader.mostRecentSlot;
					}
				}

				if (doResync) {
					logger.info(`Resyncing UserMap`);
					const newUserMap = new UserMap(
						this.driftClient,
						this.driftClient.userAccountSubscriptionConfig
					);
					const newUserStatsMap = new UserStatsMap(
						this.driftClient,
						this.driftClient.userAccountSubscriptionConfig
					);
					newUserMap.fetchAllUsers().then(() => {
						newUserStatsMap
							.fetchAllUserStats()
							.then(async () => {
								await this.userMapMutex.runExclusive(async () => {
									for (const user of this.userMap.values()) {
										await user.unsubscribe();
									}
									for (const user of this.userStatsMap.values()) {
										await user.unsubscribe();
									}
									delete this.userMap;
									delete this.userStatsMap;
									this.userMap = newUserMap;
									this.userStatsMap = newUserStatsMap;
								});
							})
							.finally(() => {
								logger.info(`UserMaps resynced in ${Date.now() - start}ms`);
							});
					});
				}
			});
		}
	}

	private async getSpotFillableNodesForMarket(
		market: SpotMarketAccount
	): Promise<Array<NodeToFill>> {
		let nodes: Array<NodeToFill> = [];

		const oraclePriceData = this.driftClient.getOracleDataForSpotMarket(
			market.marketIndex
		);

		// TODO: check oracle validity when ready

		await this.dlobMutex.runExclusive(async () => {
			const serumSubscriber = this.serumSubscribers.get(market.marketIndex);
			const serumBestBid = serumSubscriber?.getBestBid();
			const serumBestAsk = serumSubscriber?.getBestAsk();

			nodes = this.dlob.findNodesToFill(
				market.marketIndex,
				serumBestBid,
				serumBestAsk,
				oraclePriceData.slot.toNumber(),
				Date.now() / 1000,
				MarketType.SPOT,
				oraclePriceData,
				this.driftClient.getStateAccount(),
				this.driftClient.getSpotMarketAccount(market.marketIndex)
			);
		});

		return nodes;
	}

	private getNodeToFillSignature(node: NodeToFill): string {
		if (!node.node.userAccount) {
			return '~';
		}
		return `${node.node.userAccount.toString()}-${node.node.order.orderId.toString()}`;
	}

	private async getNodeFillInfo(nodeToFill: NodeToFill): Promise<{
		makerInfo: MakerInfo | undefined;
		chUser: User;
		referrerInfo: ReferrerInfo;
		marketType: MarketType;
	}> {
		let makerInfo: MakerInfo | undefined;
		let chUser: User;
		let referrerInfo: ReferrerInfo;

		try {
			await this.userMapMutex.runExclusive(async () => {
				if (nodeToFill.makerNode) {
					const makerUserAccount = (
						await this.userMap.mustGet(
							nodeToFill.makerNode.userAccount.toString()
						)
					).getUserAccount();
					const makerAuthority = makerUserAccount.authority;
					const makerUserStats = (
						await this.userStatsMap.mustGet(makerAuthority.toString())
					).userStatsAccountPublicKey;
					makerInfo = {
						maker: nodeToFill.makerNode.userAccount,
						makerUserAccount: makerUserAccount,
						order: nodeToFill.makerNode.order,
						makerStats: makerUserStats,
					};
				}

				chUser = await this.userMap.mustGet(
					nodeToFill.node.userAccount.toString()
				);
				referrerInfo = (
					await this.userStatsMap.mustGet(
						chUser.getUserAccount().authority.toString()
					)
				).getReferrerInfo();
			});
		} catch (e) {
			if (e != E_ALREADY_LOCKED) {
				throw new Error(`Error locking userMapMutex to fill node: ${e}`);
			}
		}

		return Promise.resolve({
			makerInfo,
			chUser,
			referrerInfo,
			marketType: nodeToFill.node.order.marketType,
		});
	}

	private nodeIsThrottled(nodeSignature: string): boolean {
		if (this.throttledNodes.has(nodeSignature)) {
			const lastFillAttempt = this.throttledNodes.get(nodeSignature);
			if (lastFillAttempt + FILL_ORDER_BACKOFF > Date.now()) {
				return true;
			}
		}
		return false;
	}
	private throttleNode(nodeSignature: string) {
		this.throttledNodes.set(nodeSignature, Date.now());
	}

	private unthrottleNode(nodeSignature: string) {
		this.throttledNodes.delete(nodeSignature);
	}

	private incPendingTransactions(spotMarketIndex: number): number {
		return Atomics.add(this.pendingTransactionsArray, spotMarketIndex, 1) + 1;
	}

	private decPendingTransactions(spotMarketIndex: number): number {
		return Atomics.sub(this.pendingTransactionsArray, spotMarketIndex, 1) - 1;
	}

	/**
	 *
	 * Priority fee paid (in addition to 5000 lamport base fee)
	 *
	 *                 /---------   <-- maxPriorityFee
	 *                / ^ pendingTxKink2
	 *               /
	 *              /   <-- minPriorityFee
	 *             |
	 * ------------|    <-- 0 priority fee
	 *             ^ pendingTxKink1
	 *
	 * ---- number of pending txs ----->
	 *
	 *
	 * PriorityFee = (computeUnitLimit * computeUnitPrice * 1e-6) lamports
	 * BaseFee = 5000 lamports
	 * TotalFeePaid = BaseFee + PriorityFee lamports
	 *
	 * @return computeUnitPrice in micro lamports (can be passed into ComputeBudgetProgram.setComputeUnitPrice)
	 */
	private calcComputeUnitPrice(
		currPendingTx: number,
		computeUnitLimit: number
	): number {
		if (currPendingTx < pendingTxKink1) {
			return 0;
		} else if (
			currPendingTx >= pendingTxKink1 &&
			currPendingTx < pendingTxKink2
		) {
			const m =
				(maxPriorityFee - minPriorityFee) / (pendingTxKink2 - pendingTxKink1);
			const b = minPriorityFee - m * pendingTxKink1;
			const priorityFee = m * currPendingTx + b;
			return priorityFee / (computeUnitLimit * 1e-6);
		} else {
			return maxPriorityFee / (computeUnitLimit * 1e-6);
		}
	}

	private async sleep(ms: number) {
		return new Promise((resolve) => setTimeout(resolve, ms));
	}

	private getFillSignatureFromUserAccountAndOrderId(
		userAccount: string,
		orderId: string
	): string {
		return `${userAccount}-${orderId}`;
	}

	/**
	 * Iterates through a tx's logs and handles it appropriately 3e.g. throttling users, updating metrics, etc.)
	 *
	 * @param nodesFilled nodes that we sent a transaction to fill
	 * @param logs logs from tx.meta.logMessages or this.clearingHouse.program._events._eventParser.parseLogs
	 *
	 * @returns number of nodes successfully filled
	 */
	private async handleTransactionLogs(
		nodeFilled: NodeToFill,
		logs: string[]
	): Promise<number> {
		let inFillIx = false;
		let errorThisFillIx = false;
		let successCount = 0;
		for (const log of logs) {
			if (log === null) {
				logger.error(`log is null`);
				continue;
			}

			if (isEndIxLog(this.driftClient.program.programId.toBase58(), log)) {
				if (!errorThisFillIx) {
					this.successfulFillsCounter.add(1, {
						market:
							SpotMarkets[this.runtimeSpec.driftEnv][
								nodeFilled.node.order.marketIndex
							].symbol,
					});
					successCount++;
				}

				inFillIx = false;
				errorThisFillIx = false;
				continue;
			}

			if (isIxLog(log)) {
				if (isFillIxLog(log)) {
					inFillIx = true;
					errorThisFillIx = false;

					// can also print this from parsing the log record in upcoming
					if (nodeFilled.makerNode) {
						logger.info(
							`Processing spot fill tx log:\ntaker: ${nodeFilled.node.userAccount.toBase58()}-${
								nodeFilled.node.order.orderId
							} ${convertToNumber(
								nodeFilled.node.order.baseAssetAmountFilled,
								BASE_PRECISION
							)}/${convertToNumber(
								nodeFilled.node.order.baseAssetAmount,
								BASE_PRECISION
							)} @ ${convertToNumber(
								nodeFilled.node.order.price,
								PRICE_PRECISION
							)}\nmaker: ${nodeFilled.makerNode.userAccount.toBase58()}-${
								nodeFilled.makerNode.order.orderId
							} ${convertToNumber(
								nodeFilled.makerNode.order.baseAssetAmountFilled,
								BASE_PRECISION
							)}/${convertToNumber(
								nodeFilled.makerNode.order.baseAssetAmount,
								BASE_PRECISION
							)} @ ${convertToNumber(
								nodeFilled.makerNode.order.price,
								PRICE_PRECISION
							)}`
						);
					} else {
						logger.info(
							`Processing spot fill tx log:\ntaker: ${nodeFilled.node.userAccount.toBase58()}-${
								nodeFilled.node.order.orderId
							} ${convertToNumber(
								nodeFilled.node.order.baseAssetAmountFilled,
								BASE_PRECISION
							)}/${convertToNumber(
								nodeFilled.node.order.baseAssetAmount,
								BASE_PRECISION
							)} @ ${convertToNumber(
								nodeFilled.node.order.price,
								PRICE_PRECISION
							)}\nmaker: OpenBook`
						);
					}
				} else {
					inFillIx = false;
				}
				continue;
			}

			if (!inFillIx) {
				// this is not a log for a fill instruction
				continue;
			}

			// try to handle the log line
			const orderIdDoesNotExist = isOrderDoesNotExistLog(log);
			if (orderIdDoesNotExist) {
				logger.error(
					`spot node filled: ${nodeFilled.node.userAccount.toString()}, ${
						nodeFilled.node.order.orderId
					}; does not exist (filled by someone else); ${log}`
				);
				this.throttledNodes.delete(this.getNodeToFillSignature(nodeFilled));
				errorThisFillIx = true;
				continue;
			}

			const makerBreachedMaintenanceMargin =
				isMakerBreachedMaintenanceMarginLog(log);
			if (makerBreachedMaintenanceMargin) {
				if (!nodeFilled.makerNode) {
					logger.error(
						`Got maker breached maint. margin log, but don't have a maker node: ${log}\n${JSON.stringify(
							nodeFilled,
							null,
							2
						)}`
					);
					continue;
				}
				const makerNodeSignature =
					this.getFillSignatureFromUserAccountAndOrderId(
						nodeFilled.makerNode.userAccount.toString(),
						nodeFilled.makerNode.order.orderId.toString()
					);
				logger.error(
					`maker breach maint. margin, assoc node: ${nodeFilled.makerNode.userAccount.toString()}, ${
						nodeFilled.makerNode.order.orderId
					}; (throttling ${makerNodeSignature}); ${log}`
				);
				this.throttledNodes.set(makerNodeSignature, Date.now());
				errorThisFillIx = true;

				const tx = new Transaction();
				tx.add(
					ComputeBudgetProgram.requestUnits({
						units: 1_000_000,
						additionalFee: 0,
					})
				);
				tx.add(
					await this.driftClient.getForceCancelOrdersIx(
						nodeFilled.makerNode.userAccount,
						(
							await this.userMap.mustGet(
								nodeFilled.makerNode.userAccount.toString()
							)
						).getUserAccount()
					)
				);
				this.driftClient.txSender
					.send(tx, [], this.driftClient.opts)
					.then((txSig) => {
						logger.info(
							`Force cancelled orders for maker ${nodeFilled.makerNode.userAccount.toBase58()} due to breach of maintenance margin. Tx: ${txSig}`
						);
					})
					.catch((e) => {
						console.error(e);
						logger.error(`Failed to send ForceCancelOrder Ixs (error above):`);
						webhookMessage(
							`[${this.name}]: :x: error processing fill tx logs:\n${
								e.stack ? e.stack : e.message
							}`
						);
					});

				continue;
			}

			const takerBreachedMaintenanceMargin =
				isTakerBreachedMaintenanceMarginLog(log);
			if (takerBreachedMaintenanceMargin) {
				const takerNodeSignature =
					this.getFillSignatureFromUserAccountAndOrderId(
						nodeFilled.node.userAccount.toString(),
						nodeFilled.node.order.orderId.toString()
					);
				logger.error(
					`taker breach maint. margin, assoc node: ${nodeFilled.node.userAccount.toString()}, ${
						nodeFilled.node.order.orderId
					}; (throttling ${takerNodeSignature} and force cancelling orders); ${log}`
				);
				this.throttledNodes.set(takerNodeSignature, Date.now());
				errorThisFillIx = true;

				const tx = new Transaction();
				tx.add(
					ComputeBudgetProgram.requestUnits({
						units: 1_000_000,
						additionalFee: 0,
					})
				);
				tx.add(
					await this.driftClient.getForceCancelOrdersIx(
						nodeFilled.node.userAccount,
						(
							await this.userMap.mustGet(nodeFilled.node.userAccount.toString())
						).getUserAccount()
					)
				);

				this.driftClient.txSender
					.send(tx, [], this.driftClient.opts)
					.then((txSig) => {
						logger.info(
							`Force cancelled orders for user ${nodeFilled.node.userAccount.toBase58()} due to breach of maintenance margin. Tx: ${txSig}`
						);
					})
					.catch((e) => {
						console.error(e);
						logger.error(`Failed to send ForceCancelOrder Ixs (error above):`);
						webhookMessage(
							`[${this.name}]: :x: error processing fill tx logs:\n${
								e.stack ? e.stack : e.message
							}`
						);
					});

				continue;
			}
		}

		return successCount;
	}

	private async processBulkFillTxLogs(nodeToFill: NodeToFill, txSig: string) {
		let tx: TransactionResponse | null = null;
		let attempts = 0;
		while (tx === null && attempts < 10) {
			logger.info(`waiting for ${txSig} to be confirmed`);
			tx = await this.driftClient.connection.getTransaction(txSig, {
				commitment: 'confirmed',
			});
			attempts++;
			// sleep 1s
			await this.sleep(1000);
		}

		if (tx === null) {
			logger.error(`tx ${txSig} not found`);
			return 0;
		}

		return this.handleTransactionLogs(nodeToFill, tx.meta.logMessages);
	}

	private async tryFillSpotNode(nodeToFill: NodeToFill) {
		const nodeSignature = this.getNodeToFillSignature(nodeToFill);
		if (this.nodeIsThrottled(nodeSignature)) {
			logger.info(`Throttling ${nodeSignature}`);
			return Promise.resolve(undefined);
		}
		this.throttleNode(nodeSignature);

		logger.info(
			`filling spot node: ${nodeToFill.node.userAccount.toString()}, ${
				nodeToFill.node.order.orderId
			}`
		);

		const { makerInfo, chUser, referrerInfo, marketType } =
			await this.getNodeFillInfo(nodeToFill);

		if (!isVariant(marketType, 'spot')) {
			throw new Error('expected spot market type');
		}

		// TODO: confirm if order.baseAssetAmount can use BASE_PRECISION for spot order
		if (nodeToFill.makerNode) {
			logger.info(
				`filling spot node:\ntaker: ${nodeToFill.node.userAccount.toBase58()}-${
					nodeToFill.node.order.orderId
				} ${convertToNumber(
					nodeToFill.node.order.baseAssetAmountFilled,
					BASE_PRECISION
				)}/${convertToNumber(
					nodeToFill.node.order.baseAssetAmount,
					BASE_PRECISION
				)} @ ${convertToNumber(
					nodeToFill.node.order.price,
					PRICE_PRECISION
				)}\nmaker: ${nodeToFill.makerNode.userAccount.toBase58()}-${
					nodeToFill.makerNode.order.orderId
				} ${convertToNumber(
					nodeToFill.makerNode.order.baseAssetAmountFilled,
					BASE_PRECISION
				)}/${convertToNumber(
					nodeToFill.makerNode.order.baseAssetAmount,
					BASE_PRECISION
				)} @ ${convertToNumber(
					nodeToFill.makerNode.order.price,
					PRICE_PRECISION
				)}`
			);
		} else {
			logger.info(
				`filling spot node\ntaker: ${nodeToFill.node.userAccount.toBase58()}-${
					nodeToFill.node.order.orderId
				} ${convertToNumber(
					nodeToFill.node.order.baseAssetAmountFilled,
					BASE_PRECISION
				)}/${convertToNumber(
					nodeToFill.node.order.baseAssetAmount,
					BASE_PRECISION
				)} @ ${convertToNumber(
					nodeToFill.node.order.price,
					PRICE_PRECISION
				)}\nmaker: OpenBook`
			);
		}

		let serumFulfillmentConfig: SerumV3FulfillmentConfigAccount = undefined;
		if (makerInfo === undefined) {
			serumFulfillmentConfig = this.serumFulfillmentConfigMap.get(
				nodeToFill.node.order.marketIndex
			);
		}

		const txStart = Date.now();
		const currPendingTxs = this.incPendingTransactions(
			nodeToFill.node.order.marketIndex
		);
		const computeUnits = 1_000_000;
		const computeUnitsPrice = this.calcComputeUnitPrice(
			currPendingTxs,
			computeUnits
		);
		logger.info(
			`sending - currPendingTxs: ${currPendingTxs}, computeUnits: ${computeUnits}, computeUnitsPrice: ${computeUnitsPrice}`
		);

		this.driftClient
			.fillSpotOrder(
				chUser.getUserAccountPublicKey(),
				chUser.getUserAccount(),
				nodeToFill.node.order,
				serumFulfillmentConfig,
				makerInfo,
				referrerInfo,
				{
					computeUnits,
					computeUnitsPrice,
				}
			)
<<<<<<< HEAD
			.then((tx) => {
				logger.info(`Filled spot order ${nodeSignature}, TX: ${tx}`);
				webhookMessage(
					`[${this.name}]: Filled spot order ${nodeSignature}, TX: ${tx}`
					,WEBHOOK_URL_FILLER
				);
				/*const duration = Date.now() - start;
=======
			.then(async (txSig) => {
				logger.info(`Filled spot order ${nodeSignature}, TX: ${txSig}`);

				const pendingTxs = this.decPendingTransactions(
					nodeToFill.node.order.marketIndex
				);
				logger.info(`done - currPendingTxs: ${pendingTxs}`);

				const duration = Date.now() - txStart;
>>>>>>> e4aba297
				const user = this.driftClient.getUser();
				this.sdkCallDurationHistogram.record(duration, {
					...metricAttrFromUserAccount(
						user.getUserAccountPublicKey(),
						user.getUserAccount()
					),
					method: 'fillSpotOrder',
<<<<<<< HEAD
				});*/
			})
			.catch((e) => {
				console.error(e);
				logger.error(`Failed to fill spot order`);
				webhookMessage(
					`[${this.name}]: :x: error trying to fill spot orders:\n${
						e.logs ? (e.logs as Array<string>).join('\n') : ''
					}\n${e.stack ? e.stack : e.message}`
          ,WEBHOOK_URL_FILLER
=======
				});

				await this.processBulkFillTxLogs(nodeToFill, txSig);
			})
			.catch((e) => {
				const pendingTxs = this.decPendingTransactions(
					nodeToFill.node.order.marketIndex
>>>>>>> e4aba297
				);
				logger.info(`sim error - currPendingTxs: ${pendingTxs}`);

				logger.error(`Failed to fill spot order:`);
				console.error(e);

				const errorCode = getErrorCode(e);
				if (
					!errorCodesToSuppress.includes(errorCode) &&
					!(e as Error).message.includes('Transaction was not confirmed')
				) {
					webhookMessage(
						`[${this.name}]: :x: error trying to fill spot orders:\n${
							e.logs ? (e.logs as Array<string>).join('\n') : ''
						}\n${e.stack ? e.stack : e.message}`
					);
				}
			})
			.finally(() => {
				this.unthrottleNode(nodeSignature);
			});
	}

	private async trySpotFill(orderRecord?: OrderRecord) {
		const startTime = Date.now();
		let ran = false;

		try {
			await tryAcquire(this.periodicTaskMutex).runExclusive(async () => {
				await this.dlobMutex.runExclusive(async () => {
					if (this.dlob) {
						this.dlob.clear();
						delete this.dlob;
					}
					this.dlob = new DLOB();
					try {
						await tryAcquire(this.userMapMutex).runExclusive(async () => {
							await this.dlob.initFromUserMap(this.userMap);
						});
					} catch (e) {
						if (e != E_ALREADY_LOCKED) {
							throw new Error(`Failed to init DLOB from usermap: ${e}`);
						}
					}
					if (orderRecord) {
						this.dlob.insertOrder(orderRecord.order, orderRecord.user);
					}
				});

				await this.resyncUserMapsIfRequired();

				if (this.throttledNodes.size > THROTTLED_NODE_SIZE_TO_PRUNE) {
					for (const [key, value] of this.throttledNodes.entries()) {
						if (value + 2 * FILL_ORDER_BACKOFF > Date.now()) {
							this.throttledNodes.delete(key);
						}
					}
				}

				// 1) get all fillable nodes
				let fillableNodes: Array<NodeToFill> = [];
				for (const market of this.driftClient.getSpotMarketAccounts()) {
					fillableNodes = fillableNodes.concat(
						await this.getSpotFillableNodesForMarket(market)
					);
				}

				const user = this.driftClient.getUser();
				/*this.attemptedFillsCounter.add(
					fillableNodes.length,
					metricAttrFromUserAccount(
						user.userAccountPublicKey,
						user.getUserAccount()
					)
				);*/

				for (const nodeToFill of fillableNodes) {
					this.tryFillSpotNode(nodeToFill);
				}

				ran = true;
			});
		} catch (e) {
			if (e === E_ALREADY_LOCKED) {
				const user = this.driftClient.getUser();
				/*this.mutexBusyCounter.add(
					1,
					metricAttrFromUserAccount(
						user.getUserAccountPublicKey(),
						user.getUserAccount()
					)
				);*/
			} else if (e === dlobMutexError) {
				logger.error(`${this.name} dlobMutexError timeout`);
			} else {
				logger.error('some other error:');
				console.error(e);
				webhookMessage(
					`[${this.name}]: :x: error trying to run main loop:\n${
						e.stack ? e.stack : e.message
					}`
            ,WEBHOOK_URL_FILLER
				);
			}
		} finally {
			if (ran) {
				const duration = Date.now() - startTime;
				/*const user = this.driftClient.getUser();
				this.tryFillDurationHistogram.record(
					duration,
					metricAttrFromUserAccount(
						user.getUserAccountPublicKey(),
						user.getUserAccount()
					)
				);*/
				logger.debug(`trySpotFill done, took ${duration}ms`);

				await this.watchdogTimerMutex.runExclusive(async () => {
					this.watchdogTimerLastPatTime = Date.now();
				});
			}
		}
	}
}<|MERGE_RESOLUTION|>--- conflicted
+++ resolved
@@ -59,6 +59,9 @@
 import { Bot } from '../types';
 import { RuntimeSpec, metricAttrFromUserAccount } from '../metrics';
 import { webhookMessage } from '../webhook';
+
+require('dotenv').config();
+const WEBHOOK_URL_FILLER = process.env.WEBHOOK_URL_FILLER;
 import { getErrorCode } from '../error';
 import {
 	isEndIxLog,
@@ -68,9 +71,6 @@
 	isOrderDoesNotExistLog,
 	isTakerBreachedMaintenanceMarginLog,
 } from './common/txLogParse';
-
-require('dotenv').config();
-const WEBHOOK_URL_FILLER = process.env.WEBHOOK_URL_FILLER;
 
 /**
  * Size of throttled nodes to get to before pruning the map
@@ -1094,25 +1094,18 @@
 					computeUnitsPrice,
 				}
 			)
-<<<<<<< HEAD
-			.then((tx) => {
-				logger.info(`Filled spot order ${nodeSignature}, TX: ${tx}`);
+			.then(async (txSig) => {
+				logger.info(`Filled spot order ${nodeSignature}, TX: ${txSig}`);
 				webhookMessage(
 					`[${this.name}]: Filled spot order ${nodeSignature}, TX: ${tx}`
 					,WEBHOOK_URL_FILLER
 				);
-				/*const duration = Date.now() - start;
-=======
-			.then(async (txSig) => {
-				logger.info(`Filled spot order ${nodeSignature}, TX: ${txSig}`);
-
 				const pendingTxs = this.decPendingTransactions(
 					nodeToFill.node.order.marketIndex
 				);
 				logger.info(`done - currPendingTxs: ${pendingTxs}`);
 
-				const duration = Date.now() - txStart;
->>>>>>> e4aba297
+				/*const duration = Date.now() - txStart;
 				const user = this.driftClient.getUser();
 				this.sdkCallDurationHistogram.record(duration, {
 					...metricAttrFromUserAccount(
@@ -1120,26 +1113,13 @@
 						user.getUserAccount()
 					),
 					method: 'fillSpotOrder',
-<<<<<<< HEAD
 				});*/
-			})
-			.catch((e) => {
-				console.error(e);
-				logger.error(`Failed to fill spot order`);
-				webhookMessage(
-					`[${this.name}]: :x: error trying to fill spot orders:\n${
-						e.logs ? (e.logs as Array<string>).join('\n') : ''
-					}\n${e.stack ? e.stack : e.message}`
-          ,WEBHOOK_URL_FILLER
-=======
-				});
 
 				await this.processBulkFillTxLogs(nodeToFill, txSig);
 			})
 			.catch((e) => {
 				const pendingTxs = this.decPendingTransactions(
 					nodeToFill.node.order.marketIndex
->>>>>>> e4aba297
 				);
 				logger.info(`sim error - currPendingTxs: ${pendingTxs}`);
 
@@ -1155,6 +1135,7 @@
 						`[${this.name}]: :x: error trying to fill spot orders:\n${
 							e.logs ? (e.logs as Array<string>).join('\n') : ''
 						}\n${e.stack ? e.stack : e.message}`
+          ,WEBHOOK_URL_FILLER
 					);
 				}
 			})
