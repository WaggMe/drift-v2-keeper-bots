--- conflicted
+++ resolved
@@ -265,14 +265,9 @@
 							`[${
 								this.name
 							}]: :x: Error (${errorCode}) triggering perp user (account: ${nodeToTrigger.node.userAccount.toString()}) perp order: ${nodeToTrigger.node.order.orderId.toString()}\n${
-<<<<<<< HEAD
-								error.stack ? error.stack : error.message
-							}`
-              ,WEBHOOK_URL_TRIGGER
-=======
 								error.logs ? (error.logs as Array<string>).join('\n') : ''
 							}\n${error.stack ? error.stack : error.message}`
->>>>>>> 7813f640
+              ,WEBHOOK_URL_TRIGGER
 						);
 					})
 					.finally(() => {
